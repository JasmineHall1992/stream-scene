--- conflicted
+++ resolved
@@ -1,4 +1,4 @@
-<<<<<<< HEAD
+
 <!DOCTYPE html>
 <html lang="en">
   <head>
@@ -8,7 +8,4 @@
   <body>
     <div id="root"></div> 
   </body>
-</html>
-=======
-<!doctype html><html lang="en"><head><meta charset="UTF-8"/><title>StreamScene</title><script defer="defer" src="/bundle.js"></script></head><body><div id="root"></div></body></html>
->>>>>>> 9bd491af
+</html>