import React from 'react';

<<<<<<< HEAD
const FilmReelLogo: React.FC = () => {
  return (
    <div className="relative w-24 h-24 sm:w-32 sm:h-32 md:w-40 md:h-40 mx-auto">
      {/* Outer reel with continuous spinning animation */}
      <div 
        className="w-full h-full rounded-full bg-gradient-to-br from-gray-400 via-gray-500 to-gray-700 border-4 border-gray-300 shadow-2xl relative transition-all duration-300 hover:shadow-purple-500/30"
        style={{
          animation: 'spin 3s linear infinite',
          boxShadow: '0 0 30px rgba(139, 92, 246, 0.2), inset 0 2px 8px rgba(0, 0, 0, 0.3)'
        }}
        onMouseEnter={(e) => {
          e.currentTarget.style.animation = 'spin 1.2s linear infinite';
        }}
        onMouseLeave={(e) => {
          e.currentTarget.style.animation = 'spin 3s linear infinite';
        }}
      >
        {/* 6 Film perforations arranged in a circle */}
        {/* Top hole */}
        <div className="absolute w-4 h-4 sm:w-5 sm:h-5 md:w-6 md:h-6 bg-gray-900 rounded-full border border-black" 
             style={{top: '8%', left: '50%', transform: 'translateX(-50%)'}}></div>
        
        {/* Top-right hole */}
        <div className="absolute w-4 h-4 sm:w-5 sm:h-5 md:w-6 md:h-6 bg-gray-900 rounded-full border border-black" 
             style={{top: '25%', right: '12%'}}></div>
        
        {/* Bottom-right hole */}
        <div className="absolute w-4 h-4 sm:w-5 sm:h-5 md:w-6 md:h-6 bg-gray-900 rounded-full border border-black" 
             style={{bottom: '25%', right: '12%'}}></div>
        
        {/* Bottom hole */}
        <div className="absolute w-4 h-4 sm:w-5 sm:h-5 md:w-6 md:h-6 bg-gray-900 rounded-full border border-black" 
             style={{bottom: '8%', left: '50%', transform: 'translateX(-50%)'}}></div>
        
        {/* Bottom-left hole */}
        <div className="absolute w-4 h-4 sm:w-5 sm:h-5 md:w-6 md:h-6 bg-gray-900 rounded-full border border-black" 
             style={{bottom: '25%', left: '12%'}}></div>
        
        {/* Top-left hole */}
        <div className="absolute w-4 h-4 sm:w-5 sm:h-5 md:w-6 md:h-6 bg-gray-900 rounded-full border border-black" 
             style={{top: '25%', left: '12%'}}></div>
        
        {/* Center hub - larger and more defined */}
        <div 
          className="absolute w-8 h-8 sm:w-10 sm:h-10 md:w-12 md:h-12 bg-gradient-to-br from-gray-600 to-gray-800 rounded-full border-2 border-gray-700"
          style={{
            top: '50%', 
            left: '50%', 
            transform: 'translate(-50%, -50%)',
            boxShadow: 'inset 0 2px 4px rgba(0, 0, 0, 0.4)'
=======
interface FilmReelLogoProps {
  size?: number;
  animate?: boolean;
  className?: string;
}

const FilmReelLogo: React.FC<FilmReelLogoProps> = ({ 
  size = 128, 
  animate = true, 
  className = '' 
}) => {
  // Use percentage-based positioning for better scalability
  const holePositions = [
    { x: 50.0, y: 15.0 },   // top
    { x: 83.3, y: 39.2 },   // top-right  
    { x: 70.6, y: 78.3 },   // bottom-right
    { x: 29.4, y: 78.3 },   // bottom-left
    { x: 16.7, y: 39.2 }    // top-left
  ];

  return (
    <div className={`flex items-center justify-center ${className}`}>
      <style dangerouslySetInnerHTML={{
        __html: `
          @keyframes spinReel {
            from { transform: rotate(0deg); }
            to { transform: rotate(360deg); }
          }
          .spinning-reel {
            ${animate ? 'animation: spinReel 4s linear infinite;' : ''}
          }
          .spinning-reel:hover {
            ${animate ? 'animation-duration: 1s;' : ''}
          }
        `
      }} />
      <div
        className={`relative rounded-full shadow-lg ${animate ? 'spinning-reel' : ''}`}
        style={{
          width: `${size}px`,
          height: `${size}px`,
          backgroundColor: '#6b7280',
          border: `${Math.max(2, size * 0.03125)}px solid #4b5563`, // Scale border with size
        }}
      >
        {holePositions.map((pos, index) => (
          <div
            key={index}
            className="absolute rounded-full"
            style={{
              width: `${size * 0.1875}px`, // 12% of container size
              height: `${size * 0.1875}px`,
              backgroundColor: '#1e293b',
              top: `${pos.y}%`,
              left: `${pos.x}%`,
              transform: 'translate(-50%, -50%)',
            }}
          />
        ))}
        <div
          className="absolute rounded-full"
          style={{
            width: `${size * 0.25}px`, // 25% of container size
            height: `${size * 0.25}px`,
            backgroundColor: '#374151',
            top: '50%',
            left: '50%',
            transform: 'translate(-50%, -50%)',
            border: `${Math.max(1, size * 0.015625)}px solid #4b5563` // Scale border with size
>>>>>>> 69f9f7ba
          }}
        ></div>
      </div>
      
      {/* CSS keyframes for spinning animation */}
      <style jsx>{`
        @keyframes spin {
          from {
            transform: rotate(0deg);
          }
          to {
            transform: rotate(360deg);
          }
        }
      `}</style>
    </div>
  );
};

export default FilmReelLogo;<|MERGE_RESOLUTION|>--- conflicted
+++ resolved
@@ -1,10 +1,8 @@
 import React from 'react';
 
-<<<<<<< HEAD
 const FilmReelLogo: React.FC = () => {
   return (
     <div className="relative w-24 h-24 sm:w-32 sm:h-32 md:w-40 md:h-40 mx-auto">
-      {/* Outer reel with continuous spinning animation */}
       <div 
         className="w-full h-full rounded-full bg-gradient-to-br from-gray-400 via-gray-500 to-gray-700 border-4 border-gray-300 shadow-2xl relative transition-all duration-300 hover:shadow-purple-500/30"
         style={{
@@ -18,32 +16,24 @@
           e.currentTarget.style.animation = 'spin 3s linear infinite';
         }}
       >
-        {/* 6 Film perforations arranged in a circle */}
-        {/* Top hole */}
         <div className="absolute w-4 h-4 sm:w-5 sm:h-5 md:w-6 md:h-6 bg-gray-900 rounded-full border border-black" 
              style={{top: '8%', left: '50%', transform: 'translateX(-50%)'}}></div>
         
-        {/* Top-right hole */}
         <div className="absolute w-4 h-4 sm:w-5 sm:h-5 md:w-6 md:h-6 bg-gray-900 rounded-full border border-black" 
              style={{top: '25%', right: '12%'}}></div>
         
-        {/* Bottom-right hole */}
         <div className="absolute w-4 h-4 sm:w-5 sm:h-5 md:w-6 md:h-6 bg-gray-900 rounded-full border border-black" 
              style={{bottom: '25%', right: '12%'}}></div>
         
-        {/* Bottom hole */}
         <div className="absolute w-4 h-4 sm:w-5 sm:h-5 md:w-6 md:h-6 bg-gray-900 rounded-full border border-black" 
              style={{bottom: '8%', left: '50%', transform: 'translateX(-50%)'}}></div>
         
-        {/* Bottom-left hole */}
         <div className="absolute w-4 h-4 sm:w-5 sm:h-5 md:w-6 md:h-6 bg-gray-900 rounded-full border border-black" 
              style={{bottom: '25%', left: '12%'}}></div>
         
-        {/* Top-left hole */}
         <div className="absolute w-4 h-4 sm:w-5 sm:h-5 md:w-6 md:h-6 bg-gray-900 rounded-full border border-black" 
              style={{top: '25%', left: '12%'}}></div>
         
-        {/* Center hub - larger and more defined */}
         <div 
           className="absolute w-8 h-8 sm:w-10 sm:h-10 md:w-12 md:h-12 bg-gradient-to-br from-gray-600 to-gray-800 rounded-full border-2 border-gray-700"
           style={{
@@ -51,82 +41,10 @@
             left: '50%', 
             transform: 'translate(-50%, -50%)',
             boxShadow: 'inset 0 2px 4px rgba(0, 0, 0, 0.4)'
-=======
-interface FilmReelLogoProps {
-  size?: number;
-  animate?: boolean;
-  className?: string;
-}
-
-const FilmReelLogo: React.FC<FilmReelLogoProps> = ({ 
-  size = 128, 
-  animate = true, 
-  className = '' 
-}) => {
-  // Use percentage-based positioning for better scalability
-  const holePositions = [
-    { x: 50.0, y: 15.0 },   // top
-    { x: 83.3, y: 39.2 },   // top-right  
-    { x: 70.6, y: 78.3 },   // bottom-right
-    { x: 29.4, y: 78.3 },   // bottom-left
-    { x: 16.7, y: 39.2 }    // top-left
-  ];
-
-  return (
-    <div className={`flex items-center justify-center ${className}`}>
-      <style dangerouslySetInnerHTML={{
-        __html: `
-          @keyframes spinReel {
-            from { transform: rotate(0deg); }
-            to { transform: rotate(360deg); }
-          }
-          .spinning-reel {
-            ${animate ? 'animation: spinReel 4s linear infinite;' : ''}
-          }
-          .spinning-reel:hover {
-            ${animate ? 'animation-duration: 1s;' : ''}
-          }
-        `
-      }} />
-      <div
-        className={`relative rounded-full shadow-lg ${animate ? 'spinning-reel' : ''}`}
-        style={{
-          width: `${size}px`,
-          height: `${size}px`,
-          backgroundColor: '#6b7280',
-          border: `${Math.max(2, size * 0.03125)}px solid #4b5563`, // Scale border with size
-        }}
-      >
-        {holePositions.map((pos, index) => (
-          <div
-            key={index}
-            className="absolute rounded-full"
-            style={{
-              width: `${size * 0.1875}px`, // 12% of container size
-              height: `${size * 0.1875}px`,
-              backgroundColor: '#1e293b',
-              top: `${pos.y}%`,
-              left: `${pos.x}%`,
-              transform: 'translate(-50%, -50%)',
-            }}
-          />
-        ))}
-        <div
-          className="absolute rounded-full"
-          style={{
-            width: `${size * 0.25}px`, // 25% of container size
-            height: `${size * 0.25}px`,
-            backgroundColor: '#374151',
-            top: '50%',
-            left: '50%',
-            transform: 'translate(-50%, -50%)',
-            border: `${Math.max(1, size * 0.015625)}px solid #4b5563` // Scale border with size
->>>>>>> 69f9f7ba
           }}
         ></div>
       </div>
       
-      {/* CSS keyframes for spinning animation */}
       <style jsx>{`
         @keyframes spin {
           from {
