import React, { useState, useEffect } from 'react';
import { Routes, Route, useNavigate, useLocation } from 'react-router-dom';
import LandingPage from './LandingPage';
import AIWeeklyPlanner from './AIWeeklyPlanner';
import ProjectCenter from './ProjectCenter/ProjectCenter';
import SharedFileViewer from './SharedFileViewer';
import Navbar from './NavBar';
import ContentScheduler from '../ContentScheduler/ContentScheduler';
import BudgetTracker from './BudgetTracker';
import PrivacyPolicyPage from './PrivacyPolicyPage';
import TermsOfServicePage from './TermsOfServicePage';
import MobileOptimizations from './MobileOptimizations';
import SharedCanvas from './SharedCanvas';

export type CurrentView = 'landing' | 'planner' | 'project-center' | 'budget-tracker' | 'content-scheduler';

const App: React.FC = () => {
  const navigate = useNavigate();
  const location = useLocation();
  const [currentView, setCurrentView] = useState<CurrentView>('landing');

  // Routes that should show the navbar (exclude landing page if you want different styling)
  const shouldShowNavbar = location.pathname !== '/';

  useEffect(() => {
    const routeToViewMap: Record<string, CurrentView> = {
      '/': 'landing',
      '/planner': 'planner',
      '/project-center': 'project-center',
      '/budget-tracker': 'budget-tracker',
      '/content-scheduler': 'content-scheduler'
    };

    const currentRoute = location.pathname;
    const matchedView = routeToViewMap[currentRoute];
    if (matchedView) {
      setCurrentView(matchedView);
    }
  }, [location.pathname]);

  const handleNavigation = (view: CurrentView) => {
    const viewToRouteMap: Record<CurrentView, string> = {
      'landing': '/',
      'planner': '/planner',
      'project-center': '/project-center',
      'budget-tracker': '/budget-tracker',
      'content-scheduler': '/content-scheduler'
    };

    const route = viewToRouteMap[view];
    if (route) {
      navigate(route);
      setCurrentView(view);
    }
  };

  return (
    <div className="min-h-screen bg-gradient-to-br from-slate-900 via-gray-900 to-black">
      <MobileOptimizations />
      
      {/* Conditionally render Navbar */}
      {shouldShowNavbar && (
        <Navbar currentView={currentView} onNavigate={handleNavigation} />
      )}
      
      <div className="min-h-screen">
        <Routes>
<<<<<<< HEAD
          {/* Landing Page */}
          <Route 
            path="/" 
            element={<LandingPage onNavigate={handleNavigation} />} 
          />
          
          {/* Main App Routes */}
          <Route 
            path="/planner" 
            element={<AIWeeklyPlanner onNavigate={handleNavigation} />} 
          />
          <Route 
            path="/project-center" 
            element={<ProjectCenter onNavigate={handleNavigation} />} 
          />
          <Route 
            path="/budget-tracker" 
            element={<BudgetTracker onNavigate={handleNavigation} />} 
          />
          <Route 
            path="/demos-trailers" 
            element={<DemosTrailers onNavigate={handleNavigation} />} 
          />
          <Route 
            path="/content-scheduler" 
            element={<ContentScheduler onNavigate={handleNavigation} />} 
          />
          
          {/* Utility Pages */}
          <Route 
            path="/shared/:fileId" 
            element={<SharedFileViewer />} 
          />
          <Route 
            path="/privacy" 
            element={<PrivacyPolicyPage />} 
          />
          <Route 
            path="/terms" 
            element={<TermsOfServicePage />} 
          />
          
          {/* 404 Fallback */}
          <Route 
            path="*" 
            element={
              <div className="flex items-center justify-center min-h-screen">
                <div className="text-center">
                  <h1 className="text-4xl font-bold mb-4">404</h1>
                  <p className="mb-4">Page not found</p>
                  <button 
                    onClick={() => handleNavigation('landing')}
                    className="px-4 py-2 bg-blue-500 text-white rounded hover:bg-blue-600"
                  >
                    Go Home
                  </button>
                </div>
              </div>
            } 
          />
=======
          <Route path="/" element={<LandingPage onNavigate={handleNavigation} />} />
          <Route path="/planner" element={<AIWeeklyPlanner />} />
          <Route path="/project-center" element={<ProjectCenter />} />
          <Route path="/budget-tracker" element={<BudgetTracker />} />
          <Route path="/content-scheduler" element={<ContentScheduler />} />
          <Route path="/shared/:token" element={<SharedFileViewer />} />
          <Route path="/canvas/shared/:token" element={<SharedCanvas />} />
          {/* Legal pages */}
          <Route path="/privacy" element={<PrivacyPolicyPage />} />
          <Route path="/terms" element={<TermsOfServicePage />} />
>>>>>>> 61167f7a
        </Routes>
      </div>
    </div>
  );
};

export default App;<|MERGE_RESOLUTION|>--- conflicted
+++ resolved
@@ -18,9 +18,6 @@
   const navigate = useNavigate();
   const location = useLocation();
   const [currentView, setCurrentView] = useState<CurrentView>('landing');
-
-  // Routes that should show the navbar (exclude landing page if you want different styling)
-  const shouldShowNavbar = location.pathname !== '/';
 
   useEffect(() => {
     const routeToViewMap: Record<string, CurrentView> = {
@@ -54,79 +51,22 @@
     }
   };
 
+  const showNavbar = !location.pathname.startsWith('/shared/') && 
+                     location.pathname !== '/' && 
+                     location.pathname !== '/privacy' && 
+                     location.pathname !== '/terms';
+
   return (
     <div className="min-h-screen bg-gradient-to-br from-slate-900 via-gray-900 to-black">
       <MobileOptimizations />
-      
-      {/* Conditionally render Navbar */}
-      {shouldShowNavbar && (
-        <Navbar currentView={currentView} onNavigate={handleNavigation} />
+      {showNavbar && (
+        <Navbar
+          currentComponent={currentView}
+          onNavigate={handleNavigation}
+        />
       )}
-      
-      <div className="min-h-screen">
+      <div className={showNavbar ? '' : 'min-h-screen'}>
         <Routes>
-<<<<<<< HEAD
-          {/* Landing Page */}
-          <Route 
-            path="/" 
-            element={<LandingPage onNavigate={handleNavigation} />} 
-          />
-          
-          {/* Main App Routes */}
-          <Route 
-            path="/planner" 
-            element={<AIWeeklyPlanner onNavigate={handleNavigation} />} 
-          />
-          <Route 
-            path="/project-center" 
-            element={<ProjectCenter onNavigate={handleNavigation} />} 
-          />
-          <Route 
-            path="/budget-tracker" 
-            element={<BudgetTracker onNavigate={handleNavigation} />} 
-          />
-          <Route 
-            path="/demos-trailers" 
-            element={<DemosTrailers onNavigate={handleNavigation} />} 
-          />
-          <Route 
-            path="/content-scheduler" 
-            element={<ContentScheduler onNavigate={handleNavigation} />} 
-          />
-          
-          {/* Utility Pages */}
-          <Route 
-            path="/shared/:fileId" 
-            element={<SharedFileViewer />} 
-          />
-          <Route 
-            path="/privacy" 
-            element={<PrivacyPolicyPage />} 
-          />
-          <Route 
-            path="/terms" 
-            element={<TermsOfServicePage />} 
-          />
-          
-          {/* 404 Fallback */}
-          <Route 
-            path="*" 
-            element={
-              <div className="flex items-center justify-center min-h-screen">
-                <div className="text-center">
-                  <h1 className="text-4xl font-bold mb-4">404</h1>
-                  <p className="mb-4">Page not found</p>
-                  <button 
-                    onClick={() => handleNavigation('landing')}
-                    className="px-4 py-2 bg-blue-500 text-white rounded hover:bg-blue-600"
-                  >
-                    Go Home
-                  </button>
-                </div>
-              </div>
-            } 
-          />
-=======
           <Route path="/" element={<LandingPage onNavigate={handleNavigation} />} />
           <Route path="/planner" element={<AIWeeklyPlanner />} />
           <Route path="/project-center" element={<ProjectCenter />} />
@@ -137,7 +77,6 @@
           {/* Legal pages */}
           <Route path="/privacy" element={<PrivacyPolicyPage />} />
           <Route path="/terms" element={<TermsOfServicePage />} />
->>>>>>> 61167f7a
         </Routes>
       </div>
     </div>
