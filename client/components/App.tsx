import React from 'react';
import { Routes, Route, useLocation } from 'react-router-dom';
import { AnimatePresence, motion } from 'framer-motion';
import StreamSceneLandingPage from './LandingPage';
<<<<<<< HEAD
import ProjectHub from './ProjectHub/ProjectHub';
import AIWeeklyPlanner from './AIWeeklyPlanner';
=======
import ProjectCenter from './ProjectCenter/ProjectCenter';

>>>>>>> 4750b444

const App: React.FC = () => {
  const location = useLocation();
  
  const pageVariants = {
    initial: {
      x: "100%",
      opacity: 0,
      scale: 0.8
    },
    in: {
      x: 0,
      opacity: 1,
      scale: 1
    },
    out: {
      x: "-100%",
      opacity: 0,
      scale: 1.2
    }
  };
  
  const pageTransition = {
    type: "tween" as const,
    ease: "anticipate" as const,
    duration: 0.6
  };

  return (
    <div className="min-h-screen bg-gray-900 text-white overflow-hidden">
      <AnimatePresence mode="wait">
        <Routes location={location} key={location.pathname}>
          <Route 
            path="/" 
            element={
              <motion.div
                initial="initial"
                animate="in"
                exit="out"
                variants={pageVariants}
                transition={pageTransition}
                className="absolute inset-0"
              >
                <StreamSceneLandingPage />
              </motion.div>
            } 
          />
          <Route 
            path="/project-center" 
            element={
              <motion.div
                initial="initial"
                animate="in"
                exit="out"
                variants={pageVariants}
                transition={pageTransition}
                className="absolute inset-0"
              >
                <ProjectCenter />
              </motion.div>
            } 
          />
          <Route 
            path="/ai-planner" 
            element={
              <motion.div
                initial="initial"
                animate="in"
                exit="out"
                variants={pageVariants}
                transition={pageTransition}
                className="absolute inset-0"
              >
                <AIWeeklyPlanner />
              </motion.div>
            } 
          />
        </Routes>
      </AnimatePresence>
    </div>
  );
};

export default App;<|MERGE_RESOLUTION|>--- conflicted
+++ resolved
@@ -2,13 +2,8 @@
 import { Routes, Route, useLocation } from 'react-router-dom';
 import { AnimatePresence, motion } from 'framer-motion';
 import StreamSceneLandingPage from './LandingPage';
-<<<<<<< HEAD
-import ProjectHub from './ProjectHub/ProjectHub';
+import ProjectCenter from './ProjectCenter/ProjectCenter';
 import AIWeeklyPlanner from './AIWeeklyPlanner';
-=======
-import ProjectCenter from './ProjectCenter/ProjectCenter';
-
->>>>>>> 4750b444
 
 const App: React.FC = () => {
   const location = useLocation();
