import React, { useState } from "react";
<<<<<<< HEAD
import ProjectHubTabs from "./ProjectHubTabs";

=======
// import ProjectHubCanvas from "./ProjectHubCanvas";
>>>>>>> fad70e0b

const ProjectHub: React.FC = () => {
  return (
<<<<<<< HEAD
    <div className="min-h-screen w-full bg-gradient-to-br from-slate-900 via-gray-900 to-black relative overflow-hidden">
      {/* Background Effects */}
      <div className="absolute inset-0 bg-gradient-to-r from-purple-900/20 via-transparent to-pink-900/20"></div>
      <div className="absolute top-0 left-1/4 w-48 h-48 sm:w-96 sm:h-96 bg-purple-500/10 rounded-full blur-3xl"></div>
      <div className="absolute bottom-0 right-1/4 w-48 h-48 sm:w-96 sm:h-96 bg-pink-500/10 rounded-full blur-3xl"></div>
      
      {/* Floating Animation Elements */}
      <div className="absolute top-20 left-10 w-4 h-4 bg-purple-400/40 rounded-full animate-pulse"></div>
      <div className="absolute top-40 right-20 w-6 h-6 bg-pink-400/40 rounded-full animate-bounce"></div>
      <div className="absolute bottom-32 left-20 w-3 h-3 bg-purple-300/50 rounded-full animate-ping"></div>
      <div className="absolute bottom-20 right-10 w-5 h-5 bg-pink-300/50 rounded-full animate-pulse"></div>

      <div className="relative z-10 flex flex-col items-center justify-center min-h-screen px-4 py-8">
        <h1 className="text-3xl sm:text-4xl md:text-5xl lg:text-6xl font-bold mb-4 text-center">
          <span className="bg-gradient-to-r from-purple-400 via-pink-400 to-purple-400 bg-clip-text text-transparent">
            Project Hub
          </span>
        </h1>
        <p className="text-base sm:text-lg text-gray-300 mb-8 text-center max-w-2xl">
          Sketch your ideas, upload files, and manage your creative projects
        </p>
        <ProjectHubTabs />
      </div>
=======
    <div style={{ 
      display: "flex", 
      flexDirection: "column", 
      alignItems: "center",
      minHeight: "100vh",
      width: "100%",
      padding: "20px 0"
    }}>
      <h2 style={{ 
        marginBottom: "20px", 
        fontSize: "clamp(1.5rem, 4vw, 2rem)",
        textAlign: "center",
        color: "#fff"
      }}>Draw and Type Your Ideas</h2>
      {/* <ProjectHubCanvas /> */}
      <p style={{ color: "#fff", textAlign: "center" }}>
        Canvas component will be added when ProjectHubCanvas.tsx is available
      </p>
>>>>>>> fad70e0b
    </div>
  );
};

export default ProjectHub;<|MERGE_RESOLUTION|>--- conflicted
+++ resolved
@@ -1,14 +1,9 @@
 import React, { useState } from "react";
-<<<<<<< HEAD
 import ProjectHubTabs from "./ProjectHubTabs";
 
-=======
-// import ProjectHubCanvas from "./ProjectHubCanvas";
->>>>>>> fad70e0b
 
 const ProjectHub: React.FC = () => {
   return (
-<<<<<<< HEAD
     <div className="min-h-screen w-full bg-gradient-to-br from-slate-900 via-gray-900 to-black relative overflow-hidden">
       {/* Background Effects */}
       <div className="absolute inset-0 bg-gradient-to-r from-purple-900/20 via-transparent to-pink-900/20"></div>
@@ -32,26 +27,6 @@
         </p>
         <ProjectHubTabs />
       </div>
-=======
-    <div style={{ 
-      display: "flex", 
-      flexDirection: "column", 
-      alignItems: "center",
-      minHeight: "100vh",
-      width: "100%",
-      padding: "20px 0"
-    }}>
-      <h2 style={{ 
-        marginBottom: "20px", 
-        fontSize: "clamp(1.5rem, 4vw, 2rem)",
-        textAlign: "center",
-        color: "#fff"
-      }}>Draw and Type Your Ideas</h2>
-      {/* <ProjectHubCanvas /> */}
-      <p style={{ color: "#fff", textAlign: "center" }}>
-        Canvas component will be added when ProjectHubCanvas.tsx is available
-      </p>
->>>>>>> fad70e0b
     </div>
   );
 };
