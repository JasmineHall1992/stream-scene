--- conflicted
+++ resolved
@@ -1,5 +1,4 @@
-import React, { useState, useRef } from 'react';
-<<<<<<< HEAD
+import React, { useState, useRef, useEffect } from 'react';
 import Tesseract from 'tesseract.js';
 import {
   DollarSign as HiCurrencyDollar,
@@ -24,15 +23,6 @@
   Check as HiCheck,
   Pencil as HiPencil,
 } from 'lucide-react';
-=======
-
-// Custom SVG Icon Components (matching your navbar and landing page)
-const BudgetIcon = () => (
-  <svg className="w-8 h-8 text-green-400" fill="currentColor" viewBox="0 0 24 24">
-    <path d="M11.8 10.9c-2.27-.59-3-1.2-3-2.15 0-1.09 1.01-1.85 2.7-1.85 1.78 0 2.44.85 2.5 2.1h2.21c-.07-1.72-1.12-3.3-3.21-3.81V3h-3v2.16c-1.94.42-3.5 1.68-3.5 3.61 0 2.31 1.91 3.46 4.7 4.13 2.5.6 3 1.48 3 2.41 0 .69-.49 1.79-2.7 1.79-2.06 0-2.87-.92-2.98-2.1h-2.2c.12 2.19 1.76 3.42 3.68 3.83V21h3v-2.15c1.95-.37 3.5-1.5 3.5-3.55 0-2.84-2.43-3.81-4.7-4.4z"/>
-  </svg>
-);
->>>>>>> 1571069f
 
 // Types
 type Project = {
@@ -127,35 +117,40 @@
   // === Config for confirm step ===
   const OCR_CONFIRM_THRESHOLD = 0.92;
 
-  // State
+  // ===== State (no mock data) =====
   const [activeTab, setActiveTab] = useState<'add' | 'history'>('add');
-  const [entries, setEntries] = useState<Entry[]>([
-    {
-      id: 1,
-      type: 'income',
-      amount: 2500,
-      description: 'Website Development - ABC Corp',
-      date: '2025-09-20',
-      category: 'Freelance Payment',
-      projectId: '1',
-    },
-    {
-      id: 2,
-      type: 'expense',
-      amount: 45.67,
-      description: 'Office supplies from Office Depot',
-      date: '2025-09-19',
-      category: 'Office Supplies',
-      ocrScanned: true,
-      ocrConfidence: 0.92,
-      ocrVendor: 'Office Depot',
-    },
-  ]);
-  const [projects, setProjects] = useState<Project[]>([
-    { id: '1', name: 'Client Website', description: 'E-commerce site for ABC Corp', color: '#8b5cf6', isActive: true },
-    { id: '2', name: 'Personal Blog', description: 'My photography blog', color: '#ec4899', isActive: true },
-    { id: '3', name: 'Mobile App', description: 'iOS app development', color: '#06b6d4', isActive: true },
-  ]);
+
+  // Load from localStorage on first render
+  const [entries, setEntries] = useState<Entry[]>(() => {
+    try {
+      const saved = typeof window !== 'undefined' ? localStorage.getItem('budgetEntries') : null;
+      return saved ? JSON.parse(saved) : [];
+    } catch {
+      return [];
+    }
+  });
+
+  const [projects, setProjects] = useState<Project[]>(() => {
+    try {
+      const saved = typeof window !== 'undefined' ? localStorage.getItem('budgetProjects') : null;
+      return saved ? JSON.parse(saved) : [];
+    } catch {
+      return [];
+    }
+  });
+
+  // Persist to localStorage when entries/projects change
+  useEffect(() => {
+    try {
+      localStorage.setItem('budgetEntries', JSON.stringify(entries));
+    } catch {}
+  }, [entries]);
+
+  useEffect(() => {
+    try {
+      localStorage.setItem('budgetProjects', JSON.stringify(projects));
+    } catch {}
+  }, [projects]);
 
   const [formData, setFormData] = useState({
     type: 'expense' as 'income' | 'expense',
@@ -440,15 +435,8 @@
         {/* Header */}
         <div className="bg-gradient-to-br from-slate-800/50 to-gray-900/50 border border-purple-500/20 backdrop-blur-sm rounded-xl p-6 mb-6 text-center">
           <h1 className="text-4xl font-bold mb-2 flex items-center justify-center">
-<<<<<<< HEAD
             <HiCurrencyDollar className="mr-3 text-4xl w-10 h-10 text-purple-400" />
             <span className="bg-gradient-to-r from-purple-400 to-pink-400 bg-clip-text text-transparent">Budget Tracker</span>
-=======
-            <BudgetIcon />
-            <span className="ml-3 bg-gradient-to-r from-purple-400 to-pink-400 bg-clip-text text-transparent">
-              Budget Tracker
-            </span>
->>>>>>> 1571069f
           </h1>
           <p className="text-gray-300">Manage your freelance income and expenses with project tracking and AI-powered receipt scanning</p>
         </div>
@@ -496,19 +484,13 @@
         <div className="bg-gradient-to-br from-slate-800/50 to-gray-900/50 border border-purple-500/20 backdrop-blur-sm rounded-xl mb-6">
           <div className="border-b border-purple-500/20">
             <div className="flex">
-                              <button
+              <button
                 onClick={() => setActiveTab('add')}
                 className={`px-6 py-4 font-medium transition-all duration-200 flex items-center ${
                   activeTab === 'add' ? 'text-purple-400 border-b-2 border-purple-400' : 'text-gray-400 hover:text-purple-300'
                 }`}
               >
-<<<<<<< HEAD
                 <HiPlus className="w-5 h-5 mr-2" />
-=======
-                <svg className="inline-block w-5 h-5 mr-2" fill="currentColor" viewBox="0 0 20 20">
-                  <path fillRule="evenodd" d="M10 3a1 1 0 011 1v5h5a1 1 0 110 2h-5v5a1 1 0 11-2 0v-5H4a1 1 0 110-2h5V4a1 1 0 011-1z" clipRule="evenodd" />
-                </svg>
->>>>>>> 1571069f
                 Add Entry
               </button>
               <button
@@ -517,13 +499,7 @@
                   activeTab === 'history' ? 'text-purple-400 border-b-2 border-purple-400' : 'text-gray-400 hover:text-purple-300'
                 }`}
               >
-<<<<<<< HEAD
                 <HiClock className="w-5 h-5 mr-2" />
-=======
-                <svg className="inline-block w-5 h-5 mr-2" fill="currentColor" viewBox="0 0 20 20">
-                  <path fillRule="evenodd" d="M3 4a1 1 0 011-1h12a1 1 0 011 1v2a1 1 0 01-1 1H4a1 1 0 01-1-1V4zM3 10a1 1 0 011-1h6a1 1 0 011 1v6a1 1 0 01-1 1H4a1 1 0 01-1-1v-6zM14 9a1 1 0 00-1 1v6a1 1 0 001 1h2a1 1 0 001-1v-6a1 1 0 00-1-1h-2z" clipRule="evenodd" />
-                </svg>
->>>>>>> 1571069f
                 Transaction History
               </button>
             </div>
@@ -567,13 +543,7 @@
                 {/* Project Association */}
                 <div>
                   <label className="block text-sm font-medium text-gray-300 mb-3">
-<<<<<<< HEAD
                     <HiFolderPlus className="inline-block w-4 h-4 mr-2" />
-=======
-                    <svg className="inline-block w-4 h-4 mr-2" fill="currentColor" viewBox="0 0 20 20">
-                      <path fillRule="evenodd" d="M2 6a2 2 0 012-2h5l2 2h5a2 2 0 012 2v6a2 2 0 01-2 2H4a2 2 0 01-2-2V6z" clipRule="evenodd" />
-                    </svg>
->>>>>>> 1571069f
                     Associate with Project (Optional)
                   </label>
 
@@ -636,13 +606,7 @@
                   <div className="space-y-4">
                     <div>
                       <label className="block text-sm font-medium text-gray-300 mb-3">
-<<<<<<< HEAD
                         <HiCpuChip className="inline-block w-4 h-4 mr-2" />
-=======
-                        <svg className="inline-block w-4 h-4 mr-2" fill="currentColor" viewBox="0 0 20 20">
-                          <path fillRule="evenodd" d="M10 18a8 8 0 100-16 8 8 0 000 16zm3.707-8.293l-3-3a1 1 0 00-1.414 1.414L10.586 9.5H7a1 1 0 100 2h3.586l-1.293 1.293a1 1 0 101.414 1.414l3-3a1 1 0 000-1.414z" clipRule="evenodd" />
-                        </svg>
->>>>>>> 1571069f
                         Smart Receipt Scanner
                         <span className="ml-2 text-xs bg-gradient-to-r from-purple-600 to-blue-600 text-white px-2 py-1 rounded-full">AI-Powered OCR</span>
                       </label>
@@ -662,13 +626,7 @@
                             </div>
                           ) : (
                             <div className="space-y-3">
-<<<<<<< HEAD
                               <HiDevicePhoneMobile className="text-4xl mx-auto text-purple-400" />
-=======
-                              <svg className="mx-auto w-12 h-12 text-purple-400" fill="currentColor" viewBox="0 0 20 20">
-                                <path fillRule="evenodd" d="M4 3a2 2 0 00-2 2v10a2 2 0 002 2h12a2 2 0 002-2V5a2 2 0 00-2-2H4zm12 12H4l4-8 3 6 2-4 3 6z" clipRule="evenodd" />
-                              </svg>
->>>>>>> 1571069f
                               <div>
                                 <button
                                   type="button"
@@ -743,14 +701,7 @@
                   {/* Amount column */}
                   <div>
                     <label className="block text-sm font-medium text-gray-300 mb-2">
-<<<<<<< HEAD
                       <HiCurrencyDollar className="inline-block w-4 h-4 mr-1" />
-=======
-                      <svg className="inline-block w-4 h-4 mr-1" fill="currentColor" viewBox="0 0 20 20">
-                        <path d="M8.433 7.418c.155-.103.346-.196.567-.267v1.698a2.305 2.305 0 01-.567-.267C8.07 8.34 8 8.114 8 8c0-.114.07-.34.433-.582zM11 12.849v-1.698c.22.071.412.164.567.267.364.243.433.468.433.582 0 .114-.07.34-.433.582a2.305 2.305 0 01-.567.267z" />
-                        <path fillRule="evenodd" d="M10 18a8 8 0 100-16 8 8 0 000 16zm1-13a1 1 0 10-2 0v.092a4.535 4.535 0 00-1.676.662C6.602 6.234 6 7.009 6 8c0 .99.602 1.765 1.324 2.246.48.32 1.054.545 1.676.662v1.941c-.391-.127-.68-.317-.843-.504a1 1 0 10-1.51 1.31c.562.649 1.413 1.076 2.353 1.253V15a1 1 0 102 0v-.092a4.535 4.535 0 001.676-.662C13.398 13.766 14 12.991 14 12c0-.99-.602-1.765-1.324-2.246A4.535 4.535 0 0011 9.092V7.151c.391.127.68.317.843.504a1 1 0 101.51-1.31c-.562-.649-1.413-1.076-2.353-1.253V5z" clipRule="evenodd" />
-                      </svg>
->>>>>>> 1571069f
                       Amount *
                       {formData.ocrScanned && (
                         <span className="ml-2 text-xs bg-gradient-to-r from-emerald-600 to-green-600 text-white px-2 py-1 rounded-full">
@@ -828,13 +779,7 @@
                   {/* Date column */}
                   <div>
                     <label className="block text-sm font-medium text-gray-300 mb-2">
-<<<<<<< HEAD
                       <HiCalendarDays className="inline-block w-4 h-4 mr-1" />
-=======
-                      <svg className="inline-block w-4 h-4 mr-1" fill="currentColor" viewBox="0 0 20 20">
-                        <path fillRule="evenodd" d="M6 2a1 1 0 00-1 1v1H4a2 2 0 00-2 2v10a2 2 0 002 2h12a2 2 0 002-2V6a2 2 0 00-2-2h-1V3a1 1 0 10-2 0v1H7V3a1 1 0 00-1-1zm0 5a1 1 0 000 2h8a1 1 0 100-2H6z" clipRule="evenodd" />
-                      </svg>
->>>>>>> 1571069f
                       Date *
                     </label>
                     <input
@@ -850,13 +795,7 @@
                 {/* Category Chips */}
                 <div>
                   <label className="block text-sm font-medium text-gray-300 mb-3">
-<<<<<<< HEAD
                     <HiTag className="inline-block w-4 h-4 mr-2" />
-=======
-                    <svg className="inline-block w-4 h-4 mr-2" fill="currentColor" viewBox="0 0 20 20">
-                      <path fillRule="evenodd" d="M17.707 9.293a1 1 0 010 1.414l-7 7a1 1 0 01-1.414 0l-7-7A.997.997 0 012 10V5a3 3 0 013-3h5c.256 0 .512.098.707.293l7 7zM5 6a1 1 0 100-2 1 1 0 000 2z" clipRule="evenodd" />
-                    </svg>
->>>>>>> 1571069f
                     Category *
                   </label>
 
@@ -931,7 +870,7 @@
                   </div>
                 )}
 
-                {/* Submit Button with lucide-react icon */}
+                {/* Submit Button */}
                 <div className="flex justify-end pt-4">
                   <button
                     onClick={handleSubmit}
@@ -942,7 +881,6 @@
                         : 'bg-gradient-to-r from-purple-600 to-pink-600 text-white hover:from-purple-700 hover:to-pink-700'
                     }`}
                   >
-<<<<<<< HEAD
                     {isSaving ? (
                       <span className="inline-flex items-center">
                         <span className="animate-spin rounded-full h-5 w-5 border-b-2 border-white mr-2"></span>
@@ -954,12 +892,6 @@
                         Save Entry
                       </span>
                     )}
-=======
-                    <svg className="inline-block w-5 h-5 mr-2" fill="currentColor" viewBox="0 0 20 20">
-                      <path d="M7.707 10.293a1 1 0 10-1.414 1.414l3 3a1 1 0 001.414 0l3-3a1 1 0 00-1.414-1.414L11 11.586V6h5a2 2 0 012 2v6a2 2 0 01-2 2H4a2 2 0 01-2-2V8a2 2 0 012-2h5v5.586l-1.293-1.293zM9 4a1 1 0 012 0v2H9V4z" />
-                    </svg>
-                    Save Entry
->>>>>>> 1571069f
                   </button>
                 </div>
               </div>
