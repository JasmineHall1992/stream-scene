--- conflicted
+++ resolved
@@ -558,15 +558,8 @@
         {/* Header */}
         <div className="bg-gradient-to-br from-slate-800/50 to-gray-900/50 border border-purple-500/20 backdrop-blur-sm rounded-xl p-6 mb-6 text-center">
           <h1 className="text-4xl font-bold mb-2 flex items-center justify-center">
-<<<<<<< HEAD
-            <span className="mr-3">
-              <FilmReelLogo />
-            </span>
-            <span className="bg-gradient-to-r from-purple-400 to-pink-400 bg-clip-text text-transparent">
-=======
             <BudgetIcon />
             <span className="ml-3 bg-gradient-to-r from-purple-400 to-pink-400 bg-clip-text text-transparent">
->>>>>>> 7ca4aaf9
               Budget Tracker
             </span>
           </h1>
@@ -620,13 +613,7 @@
                     : 'text-gray-400 hover:text-purple-300'
                 }`}
               >
-<<<<<<< HEAD
-                <span className="inline-block w-5 h-5 mr-2 text-center font-bold"></span>
-=======
-                <svg className="inline-block w-5 h-5 mr-2" fill="currentColor" viewBox="0 0 20 20">
-                  <path fillRule="evenodd" d="M10 3a1 1 0 011 1v5h5a1 1 0 110 2h-5v5a1 1 0 11-2 0v-5H4a1 1 0 110-2h5V4a1 1 0 011-1z" clipRule="evenodd" />
-                </svg>
->>>>>>> 7ca4aaf9
+                <span className="inline-block w-5 h-5 mr-2 text-center font-bold">+</span>
                 Add Entry
               </button>
               <button
@@ -637,13 +624,7 @@
                     : 'text-gray-400 hover:text-purple-300'
                 }`}
               >
-<<<<<<< HEAD
-                <FaClipboardList className="inline-block w-5 h-5 mr-2" />
-=======
-                <svg className="inline-block w-5 h-5 mr-2" fill="currentColor" viewBox="0 0 20 20">
-                  <path fillRule="evenodd" d="M3 4a1 1 0 011-1h12a1 1 0 011 1v2a1 1 0 01-1 1H4a1 1 0 01-1-1V4zM3 10a1 1 0 011-1h6a1 1 0 011 1v6a1 1 0 01-1 1H4a1 1 0 01-1-1v-6zM14 9a1 1 0 00-1 1v6a1 1 0 001 1h2a1 1 0 001-1v-6a1 1 0 00-1-1h-2z" clipRule="evenodd" />
-                </svg>
->>>>>>> 7ca4aaf9
+                <span className="inline-block w-5 h-5 mr-2 text-center font-bold">📋</span>
                 Transaction History
               </button>
             </div>
@@ -685,13 +666,7 @@
                 {/* Project Association */}
                 <div>
                   <label className="block text-sm font-medium text-gray-300 mb-3">
-<<<<<<< HEAD
-                    <FaFolder className="inline-block w-4 h-4 mr-2" />
-=======
-                    <svg className="inline-block w-4 h-4 mr-2" fill="currentColor" viewBox="0 0 20 20">
-                      <path fillRule="evenodd" d="M2 6a2 2 0 012-2h5l2 2h5a2 2 0 012 2v6a2 2 0 01-2 2H4a2 2 0 01-2-2V6z" clipRule="evenodd" />
-                    </svg>
->>>>>>> 7ca4aaf9
+                    <span className="inline-block w-4 h-4 mr-2 text-center">📁</span>
                     Associate with Project (Optional)
                   </label>
                   
@@ -760,13 +735,7 @@
                   <div className="space-y-4">
                     <div>
                       <label className="block text-sm font-medium text-gray-300 mb-3">
-<<<<<<< HEAD
-                        <FaRobot className="inline-block w-4 h-4 mr-2" />
-=======
-                        <svg className="inline-block w-4 h-4 mr-2" fill="currentColor" viewBox="0 0 20 20">
-                          <path fillRule="evenodd" d="M10 18a8 8 0 100-16 8 8 0 000 16zm3.707-8.293l-3-3a1 1 0 00-1.414 1.414L10.586 9.5H7a1 1 0 100 2h3.586l-1.293 1.293a1 1 0 101.414 1.414l3-3a1 1 0 000-1.414z" clipRule="evenodd" />
-                        </svg>
->>>>>>> 7ca4aaf9
+                        <span className="inline-block w-4 h-4 mr-2 text-center">🤖</span>
                         Smart Receipt Scanner
                         <span className="ml-2 text-xs bg-gradient-to-r from-purple-600 to-blue-600 text-white px-2 py-1 rounded-full">
                           AI-Powered OCR
@@ -793,13 +762,7 @@
                             </div>
                           ) : (
                             <div className="space-y-3">
-<<<<<<< HEAD
-                              <FaMobile className="text-4xl mx-auto" />
-=======
-                              <svg className="mx-auto w-12 h-12 text-purple-400" fill="currentColor" viewBox="0 0 20 20">
-                                <path fillRule="evenodd" d="M4 3a2 2 0 00-2 2v10a2 2 0 002 2h12a2 2 0 002-2V5a2 2 0 00-2-2H4zm12 12H4l4-8 3 6 2-4 3 6z" clipRule="evenodd" />
-                              </svg>
->>>>>>> 7ca4aaf9
+                              <div className="text-4xl">📱</div>
                               <div>
                                 <button
                                   type="button"
@@ -916,13 +879,7 @@
                   
                   <div>
                     <label className="block text-sm font-medium text-gray-300 mb-2">
-<<<<<<< HEAD
-                      <FaCalendarAlt className="inline-block w-4 h-4 mr-1" />
-=======
-                      <svg className="inline-block w-4 h-4 mr-1" fill="currentColor" viewBox="0 0 20 20">
-                        <path fillRule="evenodd" d="M6 2a1 1 0 00-1 1v1H4a2 2 0 00-2 2v10a2 2 0 002 2h12a2 2 0 002-2V6a2 2 0 00-2-2h-1V3a1 1 0 10-2 0v1H7V3a1 1 0 00-1-1zm0 5a1 1 0 000 2h8a1 1 0 100-2H6z" clipRule="evenodd" />
-                      </svg>
->>>>>>> 7ca4aaf9
+                      <span className="inline-block w-4 h-4 mr-1 text-center font-bold">📅</span>
                       Date *
                     </label>
                     <input
@@ -938,13 +895,7 @@
                 {/* Category Chips */}
                 <div>
                   <label className="block text-sm font-medium text-gray-300 mb-3">
-<<<<<<< HEAD
-                    <FaTag className="inline-block w-4 h-4 mr-2" />
-=======
-                    <svg className="inline-block w-4 h-4 mr-2" fill="currentColor" viewBox="0 0 20 20">
-                      <path fillRule="evenodd" d="M17.707 9.293a1 1 0 010 1.414l-7 7a1 1 0 01-1.414 0l-7-7A.997.997 0 012 10V5a3 3 0 013-3h5c.256 0 .512.098.707.293l7 7zM5 6a1 1 0 100-2 1 1 0 000 2z" clipRule="evenodd" />
-                    </svg>
->>>>>>> 7ca4aaf9
+                    <span className="inline-block w-4 h-4 mr-2 text-center">🏷️</span>
                     Category *
                   </label>
                   
@@ -1053,13 +1004,7 @@
                     onClick={handleSubmit}
                     className="inline-flex items-center px-6 py-3 bg-gradient-to-r from-purple-600 to-pink-600 text-white rounded-lg hover:from-purple-700 hover:to-pink-700 focus:outline-none focus:ring-2 focus:ring-purple-500 transition-all duration-200 font-medium shadow-lg shadow-purple-500/25"
                   >
-<<<<<<< HEAD
-                    <FaSave className="inline-block w-5 h-5 mr-2" />
-=======
-                    <svg className="inline-block w-5 h-5 mr-2" fill="currentColor" viewBox="0 0 20 20">
-                      <path d="M7.707 10.293a1 1 0 10-1.414 1.414l3 3a1 1 0 001.414 0l3-3a1 1 0 00-1.414-1.414L11 11.586V6h5a2 2 0 012 2v6a2 2 0 01-2 2H4a2 2 0 01-2-2V8a2 2 0 012-2h5v5.586l-1.293-1.293zM9 4a1 1 0 012 0v2H9V4z" />
-                    </svg>
->>>>>>> 7ca4aaf9
+                    <span className="inline-block w-5 h-5 mr-2 text-center font-bold">💾</span>
                     Save Entry
                   </button>
                 </div>
