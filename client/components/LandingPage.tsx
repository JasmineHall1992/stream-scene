--- conflicted
+++ resolved
@@ -3,23 +3,15 @@
 import FilmReelLogo from './FilmReelLogo';
 import useAuth from '../hooks/useAuth';
 
-// Define the CurrentView type to match App.tsx
 type CurrentView = 'landing' | 'planner' | 'project-center' | 'budget-tracker' | 'content-scheduler';
 
 interface LandingPageProps {
   onNavigate?: (destination: CurrentView) => void;
 }
 
-<<<<<<< HEAD
-// Define a proper type for features
-type Feature = {
-  readonly icon: string;
-=======
-
-// Define a proper interface for features
+// Using the better interface definition from main branch
 interface Feature {
   readonly icon: React.ReactNode;
->>>>>>> 69f9f7ba
   readonly title: string;
   readonly desc: string;
   readonly destination: CurrentView;
@@ -29,7 +21,7 @@
 // SVG Icon Components
 const AIIcon = () => (
   <svg className="w-8 h-8 text-purple-400" fill="currentColor" viewBox="0 0 24 24">
-    <path d="M12 2C6.48 2 2 6.48 2 12s4.48 10 10 10 10-4.48 10-10S17.52 2 12 2zm-1 17.93c-3.94-.49-7-3.85-7-7.93 0-.62.08-1.21.21-1.79L9 15v1c0 1.1.9 2 2 2v1.93zm6.9-2.54c-.26-.81-1-1.39-1.9-1.39h-1v-3c0-.55-.45-1-1-1H8v-2h2c.55 0 1-.45 1-1V7h2c1.1 0 2-.9 2-2v-.41c2.93 1.19 5 4.06 5 7.41 0 2.08-.8 3.97-2.1 5.39z"/>
+    <path d="M12 2C6.48 2 2 6.48 2 12s4.48 10 10 10 10-4.48 10-10S17.52 2 12 2zm-1 17.93c-3.94-.49-7-3.85-7-7.93 0-.62.08-1.21.21-1.79L9 15v1c0 1.1.9 2 2v1.93zm6.9-2.54c-.26-.81-1-1.39-1.9-1.39h-1v-3c0-.55-.45-1-1-1H8v-2h2c.55 0 1-.45 1-1V7h2c1.1 0 2-.9 2-2v-.41c2.93 1.19 5 4.06 5 7.41 0 2.08-.8 3.97-2.1 5.39z"/>
   </svg>
 );
 
@@ -51,7 +43,6 @@
   </svg>
 );
 
-// Features cards, put into alphabetical order for the users
 const FEATURES: Feature[] = [
   { 
     icon: <AIIcon />, 
@@ -81,7 +72,7 @@
     destination: 'project-center' as CurrentView,
     available: true 
   }
-] as const satisfies Feature[];
+] as const;
 
 // Login Prompt Popup Component
 const LoginPromptPopup: React.FC<{
@@ -117,7 +108,7 @@
   );
 };
 
-// Feature Card Component - Using React Router navigation
+// Feature Card Component
 const FeatureCard: React.FC<{
   feature: Feature;
   onNavigate?: (destination: CurrentView) => void;
@@ -127,13 +118,11 @@
   const navigate = useNavigate();
 
   const handleClick = () => {
-    // Check if user is authenticated first
     if (!isAuthenticated) {
       onShowLoginPrompt();
       return;
     }
     
-    // Use React Router navigation
     const routeMap: Record<CurrentView, string> = {
       'landing': '/',
       'planner': '/planner',
@@ -147,7 +136,6 @@
       navigate(route);
     }
 
-    // Also call the prop function for state management
     if (onNavigate) {
       onNavigate(feature.destination);
     }
@@ -181,7 +169,6 @@
   const { user, checkAuthStatus } = useAuth();
   const [showLoginPrompt, setShowLoginPrompt] = useState(false);
 
-  // Refresh auth status when component mounts (catches OAuth returns)
   useEffect(() => {
     checkAuthStatus();
   }, [checkAuthStatus]);
@@ -201,8 +188,7 @@
       <div className="absolute top-0 left-1/4 w-48 h-48 sm:w-96 sm:h-96 bg-purple-500/10 rounded-full blur-3xl"></div>
       <div className="absolute bottom-0 right-1/4 w-48 h-48 sm:w-96 sm:h-96 bg-pink-500/10 rounded-full blur-3xl"></div>
       
-<<<<<<< HEAD
-      {/* Random Blinking Lights - Scattered All Over Page */}
+      {/* Your Blinking Lights - Scattered All Over Page */}
       {/* Top area lights - enhanced top-middle section */}
       <div className="absolute top-12 left-16 w-2 h-2 bg-white rounded-full animate-pulse" style={{animationDelay: '0s', animationDuration: '0.8s'}}></div>
       <div className="absolute top-20 right-32 w-6 h-6 bg-pink-500 rounded-full animate-pulse" style={{animationDelay: '0.3s', animationDuration: '2.5s'}}></div>
@@ -221,7 +207,7 @@
       <div className="absolute top-48 left-3/5 w-5 h-5 bg-white rounded-full animate-pulse" style={{animationDelay: '1.3s', animationDuration: '1.6s'}}></div>
       <div className="absolute top-56 right-3/5 w-3 h-3 bg-pink-500 rounded-full animate-pulse" style={{animationDelay: '0.2s', animationDuration: '2.4s'}}></div>
       
-      {/* Lights in navbar space (top 40px area) - reduced to 8 */}
+      {/* Lights in navbar space (top 40px area) */}
       <div className="absolute top-4 left-1/5 w-3 h-3 bg-white rounded-full animate-pulse" style={{animationDelay: '0.9s', animationDuration: '1.8s'}}></div>
       <div className="absolute top-8 right-1/5 w-2 h-2 bg-purple-400 rounded-full animate-pulse" style={{animationDelay: '2.1s', animationDuration: '0.7s'}}></div>
       <div className="absolute top-6 left-1/2 w-4 h-4 bg-pink-500 rounded-full animate-pulse" style={{animationDelay: '1.4s', animationDuration: '2.3s'}}></div>
@@ -261,36 +247,9 @@
       <div className="absolute top-4/5 right-5/6 w-2 h-2 bg-white rounded-full animate-pulse" style={{animationDelay: '0.9s', animationDuration: '1.8s'}}></div>
       <div className="absolute top-2/5 left-1/12 w-5 h-5 bg-pink-500 rounded-full animate-pulse" style={{animationDelay: '1.6s', animationDuration: '0.9s'}}></div>
       <div className="absolute top-3/5 right-1/12 w-3 h-3 bg-purple-400 rounded-full animate-pulse" style={{animationDelay: '2.4s', animationDuration: '1.5s'}}></div>
-=======
-      {/* Floating Animation Elements */}
-      <div className="absolute top-20 left-10 w-4 h-4 bg-purple-400/40 rounded-full animate-pulse"></div>
-      <div className="absolute top-40 right-20 w-6 h-6 bg-pink-400/40 rounded-full animate-bounce"></div>
-      <div className="absolute bottom-32 left-20 w-3 h-3 bg-purple-300/50 rounded-full animate-ping"></div>
-      <div className="absolute bottom-20 right-10 w-5 h-5 bg-pink-300/50 rounded-full animate-pulse"></div>
-
-      {/* Simple Navbar */}
-      <nav className="relative z-20 p-4 sm:p-6">
-        <div className="flex justify-start items-center">
-          {/* Logo */}
-          <div className="flex items-center space-x-3">
-            <div className="relative group cursor-pointer hover:scale-110 transition-all duration-300">
-              <div className="w-10 h-10 bg-gradient-to-br from-blue-400 to-purple-500 rounded-xl flex items-center justify-center group-hover:rotate-12 transition-transform duration-300 shadow-lg shadow-purple-500/30">
-                <svg className="w-5 h-5 text-white" fill="currentColor" viewBox="0 0 24 24">
-                  <path d="M12 2L13.09 8.26L22 9L13.09 9.74L12 16L10.91 9.74L2 9L10.91 8.26L12 2Z"/>
-                </svg>
-              </div>
-              <div className="absolute -top-1 -right-1 w-4 h-4 bg-gradient-to-br from-yellow-400 to-orange-500 rounded-full animate-pulse"></div>
-            </div>
-            <span className="text-lg sm:text-xl font-bold bg-gradient-to-r from-purple-400 to-pink-400 bg-clip-text text-transparent">
-              StreamScene
-            </span>
-          </div>
-        </div>
-      </nav>
->>>>>>> 69f9f7ba
 
       {/* Main Content */}
-      <main className="relative z-10 flex flex-col items-center justify-center min-h-[calc(100vh-6rem)] px-4 sm:px-0 pt-24 sm:pt-32">
+      <main className="relative z-10 flex flex-col items-center justify-center min-h-screen px-4 sm:px-0 pt-24 sm:pt-32">
         {/* Hero Section */}
         <div className="text-center mb-8 sm:mb-16">
           <div className="mb-6 sm:mb-8">
@@ -346,7 +305,7 @@
           )}
         </div>
 
-        {/* Feature Cards - Evenly Spaced Grid Layout */}
+        {/* Feature Cards */}
         <div className="grid grid-cols-1 sm:grid-cols-2 lg:grid-cols-4 gap-4 sm:gap-6 w-full max-w-5xl px-4 mb-8 sm:mb-12">
           {FEATURES.map((feature, index) => (
             <FeatureCard 
