--- conflicted
+++ resolved
@@ -1,24 +1,6 @@
 // client/ContentScheduler/ContentScheduler.tsx
 import React, { useState, useEffect } from 'react';
 import toast from 'react-hot-toast';
-<<<<<<< HEAD
-import { PostContent, SocialPlatform, ProjectFile, ScheduledPost, CalendarEvent } from '../types/contentScheduler';
-import { getThreadsStatus, scheduleThreadsPost, publishThreadsNowById } from '../services/threads';
-import TagInput from '../components/TagInput';
-import { 
-  FaCalendarAlt, 
-  FaSync, 
-  FaCog, 
-  FaLink,
-  FaTag
-} from 'react-icons/fa';
-
-// Replace custom SVG components with React Icons to fix path errors
-const SchedulerIcon = () => <FaCalendarAlt className="w-8 h-8 text-blue-400" />;
-const RefreshIcon = () => <FaSync className="w-4 h-4" />;
-const SettingsIcon = () => <FaCog className="w-4 h-4" />;
-const ConnectionIcon = () => <FaLink className="w-4 h-4 mr-2" />;
-=======
 
 // Custom SVG Icon Components
 const SchedulerIcon = () => (
@@ -44,7 +26,6 @@
     <path fillRule="evenodd" d="M12.586 4.586a2 2 0 112.828 2.828l-3 3a2 2 0 01-2.828 0 1 1 0 00-1.414 1.414 4 4 0 005.656 0l3-3a4 4 0 00-5.656-5.656l-1.5 1.5a1 1 0 101.414 1.414l1.5-1.5zm-5 5a2 2 0 012.828 0 1 1 0 101.414-1.414 4 4 0 00-5.656 0l-3 3a4 4 0 105.656 5.656l1.5-1.5a1 1 0 10-1.414-1.414l-1.5 1.5a2 2 0 11-2.828-2.828l3-3z" clipRule="evenodd" />
   </svg>
 );
->>>>>>> db32f30f
 
 const MessageIcon = () => (
   <svg className="inline-block w-4 h-4 mr-2" fill="currentColor" viewBox="0 0 20 20">
