--- conflicted
+++ resolved
@@ -1,4 +1,4 @@
-<<<<<<< HEAD
+
 import React, { useState, useEffect, useCallback } from 'react';
 import { 
   ScheduledPost, 
@@ -27,10 +27,7 @@
   const [templates, setTemplates] = useState<ContentTemplate[]>([]);
   const [mediaAssets, setMediaAssets] = useState<MediaAsset[]>([]);
   const [notifications, setNotifications] = useState<Array<{id: string, type: 'success' | 'error' | 'info', message: string}>>([]);
-=======
-import React from 'react';
-import GoogleLoginButton from '../components/GoogleLoginButton';
->>>>>>> 9bd491af
+
 
   // Pagination
   const [hasMore, setHasMore] = useState(true);
