--- conflicted
+++ resolved
@@ -225,13 +225,6 @@
     }
   };
 
-<<<<<<< HEAD
-  // ✅ FIXED: Direct redirect to OAuth endpoint
-  const connectThreads = () => {
-    toast.loading('Redirecting to Threads...');
-    // Direct redirect to the OAuth endpoint
-    window.location.href = '/auth/threads';
-=======
   const connectThreads = async () => {
     try {
       toast.loading('Connecting to Threads...');
@@ -244,7 +237,6 @@
 
       toast.error('Failed to connect to Threads');
     }
->>>>>>> f73cae17
   };
 
   // ✅ FIXED: Correct API endpoint
