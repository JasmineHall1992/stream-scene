import express, { Request, Response, NextFunction } from 'express';
import passport from 'passport';
import crypto from 'crypto';

const router = express.Router();

const THREADS_CLIENT_ID = process.env.THREADS_CLIENT_ID;
const THREADS_CLIENT_SECRET = process.env.THREADS_CLIENT_SECRET;
const BASE_URL = process.env.BASE_URL || 'https://streamscene.net';
const THREADS_REDIRECT_URI = `${BASE_URL}/auth/threads/callback`;

router.get('/test', (req: Request, res: Response) => {
  res.json({ message: 'Auth routes are working!' });
});

<<<<<<< HEAD
router.use((req: Request, res: Response, next: NextFunction) => {
  console.log(`[AUTH] ${req.method} ${req.path}`, {
    query: req.query,
    headers: req.get('host'),
    session: req.sessionID
  });
  next();
});
=======

>>>>>>> f73cae17

router.get(
  '/google',
<<<<<<< HEAD
  (req: Request, res: Response, next: NextFunction) => {
    console.log('=== Google OAuth Debug ===');
    console.log('Host:', req.get('host'));
    console.log('Protocol:', req.protocol);
    console.log('Original URL:', req.originalUrl);
    console.log('Full URL:', `${req.protocol}://${req.get('host')}${req.originalUrl}`);
    console.log('OAuth initiation started...');
    next();
  },
  passport.authenticate('google', { scope: ['profile', 'email'] })
);

router.get(
  '/google/callback',
  (req: Request, res: Response, next: NextFunction) => {
    console.log('=== Google Callback Started ===');
    console.log('Query params:', req.query);
    
    if (req.query.error) {
      console.error('Google returned error:', req.query.error);
      return res.redirect(`/?error=${req.query.error}`);
    }
    
    if (!req.query.code) {
      console.error('No authorization code in callback');
      return res.redirect('/?error=no_code');
    }
    
    console.log('Authorization code received, proceeding to authenticate...');
    next();
  },
  (req: Request, res: Response, next: NextFunction) => {
=======
  passport.authenticate('google', { scope: ['profile', 'email'] })
);

// Google OAuth callback
router.get(
  '/google/callback',
  (req: Request, res: Response, next: NextFunction) => {
>>>>>>> f73cae17
    passport.authenticate('google', (err: any, user: any, info: any) => {
      console.log('=== Passport Authenticate Result ===');
      console.log('Error:', err);
      console.log('User:', user ? 'User object present' : 'No user');
      console.log('Info:', info);
      
      if (err) {
        console.error('Authentication error:', err);
        return res.redirect('/?error=auth_failed');
      }
      
      if (!user) {
        console.error('No user returned from authentication');
        return res.redirect('/?error=no_user');
      }
      
      req.logIn(user, (loginErr) => {
        if (loginErr) {
          console.error('Login error:', loginErr);
          return res.redirect('/?error=login_failed');
        }
        
        console.log('Login successful, saving session...');
        
        req.session.save((saveErr) => {
          if (saveErr) {
            console.error('Session save error:', saveErr);
            return res.redirect('/?error=session_failed');
          }
          
          console.log('Session saved, redirecting to client...');
          const redirectUrl = process.env.CLIENT_URL || `https://${req.get('host')}`;
          console.log('Redirecting to:', redirectUrl);
          res.redirect(redirectUrl);
        });
      });
    })(req, res, next);
  }
);

<<<<<<< HEAD
router.get('/threads', (req: Request, res: Response) => {
  console.log('=== Threads OAuth Debug ===');
  console.log('Current user:', req.user ? 'Logged in' : 'Not logged in');
  console.log('Initiating Threads connection...');
  
  if (!THREADS_CLIENT_ID) {
    console.error('THREADS_CLIENT_ID not configured');
    return res.redirect('/?error=threads_not_configured');
  }
  
  // Generate a random state parameter for CSRF protection
  const state = crypto.randomBytes(32).toString('hex');
  
  // Store the state in the session to verify later
  req.session.threadsOAuthState = state;
  
  const scopes = [
    'threads_basic',
    'threads_content_publish',
    'threads_manage_insights',
    'threads_manage_replies',
    'threads_read_replies'
  ].join(',');

  // FIXED: Changed from threads.net to threads.com
  const authUrl = `https://www.threads.com/oauth/authorize?` +
    `client_id=${THREADS_CLIENT_ID}` +
    `&redirect_uri=${encodeURIComponent(THREADS_REDIRECT_URI)}` +
    `&scope=${encodeURIComponent(scopes)}` +
    `&response_type=code` +
    `&state=${state}`;

  console.log('Redirecting to Threads OAuth with state:', state);
  console.log('Auth URL:', authUrl);
  res.redirect(authUrl);
});

router.get('/threads/callback', async (req: Request, res: Response) => {
  console.log('=== Threads Callback Started ===');
  console.log('Query params:', req.query);
  console.log('Current user:', req.user ? 'Logged in' : 'Not logged in');
  
  const { code, error, state } = req.query;

  if (error) {
    console.error('Threads returned error:', error);
    return res.redirect(`/?error=threads_${error}`);
  }

  // Verify state parameter
  if (!state || state !== req.session.threadsOAuthState) {
    console.error('State parameter mismatch or missing');
    console.log('Expected state:', req.session.threadsOAuthState);
    console.log('Received state:', state);
    return res.redirect('/?error=threads_invalid_state');
  }

  // Clear the state from session after verification
  delete req.session.threadsOAuthState;

  if (!code || typeof code !== 'string') {
    console.error('No authorization code in callback');
    return res.redirect('/?error=threads_no_code');
  }

  if (!THREADS_CLIENT_ID || !THREADS_CLIENT_SECRET) {
    console.error('Threads OAuth not configured properly');
    return res.redirect('/?error=threads_config_error');
  }

  try {
    console.log('Exchanging authorization code for access token...');
    
    const tokenResponse = await fetch('https://graph.threads.net/oauth/access_token', {
      method: 'POST',
      headers: {
        'Content-Type': 'application/x-www-form-urlencoded'
      },
      body: new URLSearchParams({
        client_id: THREADS_CLIENT_ID,
        client_secret: THREADS_CLIENT_SECRET,
        grant_type: 'authorization_code',
        redirect_uri: THREADS_REDIRECT_URI,
        code: code
      })
    });

    if (!tokenResponse.ok) {
      const errorText = await tokenResponse.text();
      console.error('Token exchange failed:', tokenResponse.status, errorText);
      throw new Error(`Token exchange failed: ${tokenResponse.status}`);
    }

    const tokenData = await tokenResponse.json() as any;
    const { access_token, user_id } = tokenData;
    
    console.log('Token received:', { 
      hasToken: !!access_token, 
      userId: user_id 
    });

    if (!access_token || !user_id) {
      throw new Error('Missing access_token or user_id from Threads API');
    }

    console.log('Fetching Threads user profile...');
    
    const profileUrl = new URL(`https://graph.threads.net/v1.0/${user_id}`);
    profileUrl.searchParams.append('fields', 'id,username,name,threads_profile_picture_url');
    profileUrl.searchParams.append('access_token', access_token);
    
    const profileResponse = await fetch(profileUrl.toString());

    if (!profileResponse.ok) {
      const errorText = await profileResponse.text();
      console.error('Profile fetch failed:', profileResponse.status, errorText);
      throw new Error(`Profile fetch failed: ${profileResponse.status}`);
    }

    const userProfile = await profileResponse.json() as any;
    console.log('Threads profile received:', {
      id: userProfile.id,
      username: userProfile.username,
      name: userProfile.name
    });

    req.session.threadsAuth = {
      platform: 'threads',
      userId: userProfile.id,
      username: userProfile.username,
      name: userProfile.name,
      profilePicture: userProfile.threads_profile_picture_url,
      accessToken: access_token,
      connectedAt: new Date().toISOString()
    };

    console.log('Threads auth stored in session, linked to user:', req.user);

    req.session.save((saveErr) => {
      if (saveErr) {
        console.error('Session save error:', saveErr);
        return res.redirect('/?error=threads_session_failed');
      }
      
      console.log('Threads connection successful, redirecting...');
      const redirectUrl = process.env.CLIENT_URL || `https://${req.get('host')}`;
      res.redirect(`${redirectUrl}?threads_connected=true`);
    });

  } catch (error) {
    console.error('Threads OAuth error:', error);
    console.error('Error details:', error instanceof Error ? error.message : 'Unknown error');
    
    res.redirect('/?error=threads_auth_failed');
  }
});

router.get('/threads/status', (req: Request, res: Response) => {
  console.log('=== Threads Status Check ===');
  console.log('Session ID:', req.sessionID);
  console.log('Has Threads auth:', !!req.session?.threadsAuth);
  
  if (req.session?.threadsAuth) {
    res.json({
      connected: true,
      username: req.session.threadsAuth.username,
      userId: req.session.threadsAuth.userId,
      connectedAt: req.session.threadsAuth.connectedAt
    });
  } else {
    res.json({
      connected: false
    });
  }
});

router.post('/threads/disconnect', (req: Request, res: Response) => {
  console.log('=== Disconnecting Threads ===');
  console.log('User:', req.user);
  
  if (req.session?.threadsAuth) {
    delete req.session.threadsAuth;
    req.session.save((err) => {
      if (err) {
        console.error('Failed to save session after disconnect:', err);
        return res.status(500).json({ error: 'Failed to disconnect Threads' });
      }
      console.log('Threads disconnected successfully');
      res.json({ success: true });
    });
  } else {
    res.json({ success: true, message: 'Threads was not connected' });
  }
});

=======
// Demo login for development/presentation (controlled by environment)
router.post('/demo-login', async (req: Request, res: Response) => {
  // Allow demo login in development OR if ALLOW_DEMO_LOGIN is set to true
  const isDemoAllowed = process.env.NODE_ENV === 'development' || process.env.ALLOW_DEMO_LOGIN === 'true';
  
  if (!isDemoAllowed) {
    return res.status(403).json({ error: 'Demo login disabled' });
  }
  
  try {
    // Import User model
    const { User } = await import('../models/User.js');
    
    // Find the demo user created in seed data
    const demoUser = await User.findOne({
      where: { email: 'allblk13@gmail.com' }
    });
    
    if (!demoUser) {
      return res.status(404).json({ error: 'Demo user not found. Please run seed script first.' });
    }
    
    // Log in the demo user
    req.logIn(demoUser, (err) => {
      if (err) {
        console.error('Demo login error:', err);
        return res.status(500).json({ error: 'Demo login failed' });
      }

      // Always reset demo tasks on demo-login to ensure consistent demo experience
      (async () => {
        try {
          const { Task } = await import('../models/Task.js');

          // Always remove existing demo user's tasks and insert a fresh, minimal set
          await Task.destroy({ where: { user_id: demoUser.id } });

          const now = Date.now();
          const days = (n: number) => new Date(now + n * 24 * 60 * 60 * 1000);

          const demoTasks = [
            {
              title: 'Welcome to StreamScene',
              description: 'Explore the collaborative features and get started with your first project!',
              priority: 'medium',
              task_type: 'admin',
              status: 'pending',
              deadline: days(7),
              estimated_hours: 2,
              user_id: demoUser.id,
            },
            {
              title: 'Tech Review Script',
              description: 'Write script for iPhone 16 review video',
              priority: 'high',
              task_type: 'creative',
              status: 'in_progress',
              deadline: days(0),
              estimated_hours: 4,
              user_id: demoUser.id,
            },
            {
              title: 'Thumbnail Design',
              description: 'Create eye-catching thumbnail for review video',
              priority: 'medium',
              task_type: 'creative',
              status: 'pending',
              deadline: days(1),
              estimated_hours: 2,
              user_id: demoUser.id,
            },
            {
              title: 'Brand Partnership Meeting',
              description: 'Video call with Sony about camera gear sponsorship',
              priority: 'high',
              task_type: 'admin',
              status: 'pending',
              deadline: days(3),
              estimated_hours: 1,
              user_id: demoUser.id,
            },
            {
              title: 'Content Calendar Planning',
              description: 'Plan next month content strategy',
              priority: 'medium',
              task_type: 'admin',
              status: 'pending',
              deadline: days(7),
              estimated_hours: 3,
              user_id: demoUser.id,
            },
            {
              title: 'SEO Optimization',
              description: 'Optimized video titles and descriptions',
              priority: 'medium',
              task_type: 'admin',
              status: 'completed',
              deadline: days(-3),
              estimated_hours: 2,
              user_id: demoUser.id,
            },
          ];

          await Task.bulkCreate(demoTasks as any);
        } catch (taskTrimErr) {
          console.error('Demo task reset failed:', taskTrimErr);
          // Proceed with login even if task reset fails
        } finally {
          console.log('Demo login successful for:', demoUser.email);
          res.json({ 
            message: 'Demo login successful',
            user: {
              id: demoUser.id,
              email: demoUser.email,
              name: demoUser.name
            }
          });
        }
      })();
    });
  } catch (error) {
    console.error('Demo login error:', error);
    res.status(500).json({ error: 'Demo login failed' });
  }
});

// Get current authenticated user
>>>>>>> f73cae17
router.get('/user', (req: Request, res: Response) => {
  let userData = null;
  if (req.user) {
    const user = req.user as any;
    userData = {
      id: user.id,
      email: user.email,
      name: user.name,
      firstName: user.firstName || user.name?.split(' ')[0] || '',
      lastName: user.lastName || user.name?.split(' ').slice(1).join(' ') || '',
      google_id: user.google_id,
      created_at: user.created_at,
      updated_at: user.updated_at,
      threadsConnected: !!req.session?.threadsAuth,
      threadsUsername: req.session?.threadsAuth?.username || null
    };
  }

  const responseData = {
    authenticated: !!req.user,
    user: userData,
    threadsAuth: req.session?.threadsAuth ? {
      connected: true,
      username: req.session.threadsAuth.username,
      userId: req.session.threadsAuth.userId
    } : {
      connected: false
    },
    debug: {
      sessionId: req.sessionID,
      hasSession: !!req.session,
      hasUser: !!req.user,
      hasThreads: !!req.session?.threadsAuth
    }
  };
  
  res.json(responseData);
});

router.post('/logout', (req: Request, res: Response) => {
  req.logout((err) => {
    if (err) {
      console.error('Logout error:', err);
      return res.status(500).json({ error: 'Logout failed' });
    }
    
    req.session.destroy((err) => {
      if (err) {
        console.error('Session destroy error:', err);
        return res.status(500).json({ error: 'Session cleanup failed' });
      }
      
      res.clearCookie('connect.sid');
      res.clearCookie('streamscene.sid');
      console.log('Logout successful');
      res.json({ message: 'Logged out successfully' });
    });
  });
});

export default router;<|MERGE_RESOLUTION|>--- conflicted
+++ resolved
@@ -13,55 +13,10 @@
   res.json({ message: 'Auth routes are working!' });
 });
 
-<<<<<<< HEAD
-router.use((req: Request, res: Response, next: NextFunction) => {
-  console.log(`[AUTH] ${req.method} ${req.path}`, {
-    query: req.query,
-    headers: req.get('host'),
-    session: req.sessionID
-  });
-  next();
-});
-=======
-
->>>>>>> f73cae17
+
 
 router.get(
   '/google',
-<<<<<<< HEAD
-  (req: Request, res: Response, next: NextFunction) => {
-    console.log('=== Google OAuth Debug ===');
-    console.log('Host:', req.get('host'));
-    console.log('Protocol:', req.protocol);
-    console.log('Original URL:', req.originalUrl);
-    console.log('Full URL:', `${req.protocol}://${req.get('host')}${req.originalUrl}`);
-    console.log('OAuth initiation started...');
-    next();
-  },
-  passport.authenticate('google', { scope: ['profile', 'email'] })
-);
-
-router.get(
-  '/google/callback',
-  (req: Request, res: Response, next: NextFunction) => {
-    console.log('=== Google Callback Started ===');
-    console.log('Query params:', req.query);
-    
-    if (req.query.error) {
-      console.error('Google returned error:', req.query.error);
-      return res.redirect(`/?error=${req.query.error}`);
-    }
-    
-    if (!req.query.code) {
-      console.error('No authorization code in callback');
-      return res.redirect('/?error=no_code');
-    }
-    
-    console.log('Authorization code received, proceeding to authenticate...');
-    next();
-  },
-  (req: Request, res: Response, next: NextFunction) => {
-=======
   passport.authenticate('google', { scope: ['profile', 'email'] })
 );
 
@@ -69,7 +24,6 @@
 router.get(
   '/google/callback',
   (req: Request, res: Response, next: NextFunction) => {
->>>>>>> f73cae17
     passport.authenticate('google', (err: any, user: any, info: any) => {
       console.log('=== Passport Authenticate Result ===');
       console.log('Error:', err);
@@ -110,203 +64,6 @@
   }
 );
 
-<<<<<<< HEAD
-router.get('/threads', (req: Request, res: Response) => {
-  console.log('=== Threads OAuth Debug ===');
-  console.log('Current user:', req.user ? 'Logged in' : 'Not logged in');
-  console.log('Initiating Threads connection...');
-  
-  if (!THREADS_CLIENT_ID) {
-    console.error('THREADS_CLIENT_ID not configured');
-    return res.redirect('/?error=threads_not_configured');
-  }
-  
-  // Generate a random state parameter for CSRF protection
-  const state = crypto.randomBytes(32).toString('hex');
-  
-  // Store the state in the session to verify later
-  req.session.threadsOAuthState = state;
-  
-  const scopes = [
-    'threads_basic',
-    'threads_content_publish',
-    'threads_manage_insights',
-    'threads_manage_replies',
-    'threads_read_replies'
-  ].join(',');
-
-  // FIXED: Changed from threads.net to threads.com
-  const authUrl = `https://www.threads.com/oauth/authorize?` +
-    `client_id=${THREADS_CLIENT_ID}` +
-    `&redirect_uri=${encodeURIComponent(THREADS_REDIRECT_URI)}` +
-    `&scope=${encodeURIComponent(scopes)}` +
-    `&response_type=code` +
-    `&state=${state}`;
-
-  console.log('Redirecting to Threads OAuth with state:', state);
-  console.log('Auth URL:', authUrl);
-  res.redirect(authUrl);
-});
-
-router.get('/threads/callback', async (req: Request, res: Response) => {
-  console.log('=== Threads Callback Started ===');
-  console.log('Query params:', req.query);
-  console.log('Current user:', req.user ? 'Logged in' : 'Not logged in');
-  
-  const { code, error, state } = req.query;
-
-  if (error) {
-    console.error('Threads returned error:', error);
-    return res.redirect(`/?error=threads_${error}`);
-  }
-
-  // Verify state parameter
-  if (!state || state !== req.session.threadsOAuthState) {
-    console.error('State parameter mismatch or missing');
-    console.log('Expected state:', req.session.threadsOAuthState);
-    console.log('Received state:', state);
-    return res.redirect('/?error=threads_invalid_state');
-  }
-
-  // Clear the state from session after verification
-  delete req.session.threadsOAuthState;
-
-  if (!code || typeof code !== 'string') {
-    console.error('No authorization code in callback');
-    return res.redirect('/?error=threads_no_code');
-  }
-
-  if (!THREADS_CLIENT_ID || !THREADS_CLIENT_SECRET) {
-    console.error('Threads OAuth not configured properly');
-    return res.redirect('/?error=threads_config_error');
-  }
-
-  try {
-    console.log('Exchanging authorization code for access token...');
-    
-    const tokenResponse = await fetch('https://graph.threads.net/oauth/access_token', {
-      method: 'POST',
-      headers: {
-        'Content-Type': 'application/x-www-form-urlencoded'
-      },
-      body: new URLSearchParams({
-        client_id: THREADS_CLIENT_ID,
-        client_secret: THREADS_CLIENT_SECRET,
-        grant_type: 'authorization_code',
-        redirect_uri: THREADS_REDIRECT_URI,
-        code: code
-      })
-    });
-
-    if (!tokenResponse.ok) {
-      const errorText = await tokenResponse.text();
-      console.error('Token exchange failed:', tokenResponse.status, errorText);
-      throw new Error(`Token exchange failed: ${tokenResponse.status}`);
-    }
-
-    const tokenData = await tokenResponse.json() as any;
-    const { access_token, user_id } = tokenData;
-    
-    console.log('Token received:', { 
-      hasToken: !!access_token, 
-      userId: user_id 
-    });
-
-    if (!access_token || !user_id) {
-      throw new Error('Missing access_token or user_id from Threads API');
-    }
-
-    console.log('Fetching Threads user profile...');
-    
-    const profileUrl = new URL(`https://graph.threads.net/v1.0/${user_id}`);
-    profileUrl.searchParams.append('fields', 'id,username,name,threads_profile_picture_url');
-    profileUrl.searchParams.append('access_token', access_token);
-    
-    const profileResponse = await fetch(profileUrl.toString());
-
-    if (!profileResponse.ok) {
-      const errorText = await profileResponse.text();
-      console.error('Profile fetch failed:', profileResponse.status, errorText);
-      throw new Error(`Profile fetch failed: ${profileResponse.status}`);
-    }
-
-    const userProfile = await profileResponse.json() as any;
-    console.log('Threads profile received:', {
-      id: userProfile.id,
-      username: userProfile.username,
-      name: userProfile.name
-    });
-
-    req.session.threadsAuth = {
-      platform: 'threads',
-      userId: userProfile.id,
-      username: userProfile.username,
-      name: userProfile.name,
-      profilePicture: userProfile.threads_profile_picture_url,
-      accessToken: access_token,
-      connectedAt: new Date().toISOString()
-    };
-
-    console.log('Threads auth stored in session, linked to user:', req.user);
-
-    req.session.save((saveErr) => {
-      if (saveErr) {
-        console.error('Session save error:', saveErr);
-        return res.redirect('/?error=threads_session_failed');
-      }
-      
-      console.log('Threads connection successful, redirecting...');
-      const redirectUrl = process.env.CLIENT_URL || `https://${req.get('host')}`;
-      res.redirect(`${redirectUrl}?threads_connected=true`);
-    });
-
-  } catch (error) {
-    console.error('Threads OAuth error:', error);
-    console.error('Error details:', error instanceof Error ? error.message : 'Unknown error');
-    
-    res.redirect('/?error=threads_auth_failed');
-  }
-});
-
-router.get('/threads/status', (req: Request, res: Response) => {
-  console.log('=== Threads Status Check ===');
-  console.log('Session ID:', req.sessionID);
-  console.log('Has Threads auth:', !!req.session?.threadsAuth);
-  
-  if (req.session?.threadsAuth) {
-    res.json({
-      connected: true,
-      username: req.session.threadsAuth.username,
-      userId: req.session.threadsAuth.userId,
-      connectedAt: req.session.threadsAuth.connectedAt
-    });
-  } else {
-    res.json({
-      connected: false
-    });
-  }
-});
-
-router.post('/threads/disconnect', (req: Request, res: Response) => {
-  console.log('=== Disconnecting Threads ===');
-  console.log('User:', req.user);
-  
-  if (req.session?.threadsAuth) {
-    delete req.session.threadsAuth;
-    req.session.save((err) => {
-      if (err) {
-        console.error('Failed to save session after disconnect:', err);
-        return res.status(500).json({ error: 'Failed to disconnect Threads' });
-      }
-      console.log('Threads disconnected successfully');
-      res.json({ success: true });
-    });
-  } else {
-    res.json({ success: true, message: 'Threads was not connected' });
-  }
-});
-
-=======
 // Demo login for development/presentation (controlled by environment)
 router.post('/demo-login', async (req: Request, res: Response) => {
   // Allow demo login in development OR if ALLOW_DEMO_LOGIN is set to true
@@ -434,7 +191,6 @@
 });
 
 // Get current authenticated user
->>>>>>> f73cae17
 router.get('/user', (req: Request, res: Response) => {
   let userData = null;
   if (req.user) {
