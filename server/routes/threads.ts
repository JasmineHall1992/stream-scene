--- conflicted
+++ resolved
@@ -2,14 +2,6 @@
 import express from 'express';
 import { ThreadsService } from '../services/ThreadsService.js';
 
-<<<<<<< HEAD
-const router = express.Router();
-
-// Middleware to check if user is authenticated
-const requireAuth = (req: express.Request, res: express.Response, next: express.NextFunction) => {
-  if (!req.isAuthenticated || !req.isAuthenticated()) {
-    return res.status(401).json({ error: 'Not authenticated' });
-=======
 // Initiate Threads OAuth
 router.get('/auth', (req, res) => {
   const threadsClientId = process.env.THREADS_CLIENT_ID;
@@ -17,7 +9,6 @@
   
   if (!threadsClientId) {
     return res.status(500).json({ error: 'Threads Client ID not configured' });
->>>>>>> f73cae17
   }
   next();
 };
@@ -146,35 +137,4 @@
   }
 });
 
-<<<<<<< HEAD
-// GET /api/threads/test - Test connection
-router.get('/test', requireAuth, async (req, res) => {
-  try {
-    const user = req.user as any;
-    
-    if (!user.threadsAccessToken || !user.threadsUserId) {
-      return res.status(401).json({ error: 'Threads not connected' });
-    }
-    
-    const threadsService = getThreadsService(
-      user.threadsAccessToken,
-      user.threadsUserId
-    );
-    
-    const profile = await threadsService.getUserProfile();
-    
-    res.json({
-      success: true,
-      userId: profile.id,
-      username: profile.username,
-      name: profile.name
-    });
-  } catch (error: any) {
-    console.error('Error testing Threads:', error);
-    res.status(500).json({ error: error.message || 'Connection test failed' });
-  }
-});
-
-=======
->>>>>>> f73cae17
 export default router;