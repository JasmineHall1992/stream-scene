--- conflicted
+++ resolved
@@ -26,12 +26,8 @@
 import threadsRoutes from './routes/threads.js';
 import { syncDB } from "./db/index.js";
 import captionRouter from './routes/caption.js';
-<<<<<<< HEAD
 import taskRoutes from './routes/tasks.js';
-=======
-import contentSchedulerRoutes from './routes/contentScheduler.js'; // ADD THIS LINE
-
->>>>>>> 0a2082a3
+import contentSchedulerRoutes from './routes/contentScheduler.js';
 
 const app = express();
 
@@ -41,46 +37,14 @@
 // Environment check
 const isProd = process.env.NODE_ENV === 'production';
 
-// CORS configuration - fixed to be more specific
-const allowedOrigins = [
-  'http://localhost:3000',
-  'http://localhost:8000',
-  'http://localhost:8080',
-  'http://127.0.0.1:3000',
-  'http://127.0.0.1:8000',
-  'http://127.0.0.1:8080',
-  'http://0.0.0.0:3000',
-  'http://0.0.0.0:8000',
-  'http://0.0.0.0:8080',
-  // Production domains
-  'http://streamscene.net',
-  'https://streamscene.net',
-  'http://streamscene.net:8000',
-  'https://streamscene.net:8000'
-];
-
-// Add production origins if they exist
-if (process.env.FRONTEND_URL) {
-  allowedOrigins.push(process.env.FRONTEND_URL);
-}
-if (process.env.PRODUCTION_URL) {
-  allowedOrigins.push(process.env.PRODUCTION_URL);
-}
-
+// CORS configuration - comprehensive for both development and production
 app.use(cors({
   origin: function (origin, callback) {
     // Allow requests with no origin (like mobile apps or curl requests)
     if (!origin) return callback(null, true);
     
-<<<<<<< HEAD
-    if (allowedOrigins.indexOf(origin) !== -1) {
-      callback(null, true);
-    } else {
-      console.log('CORS blocked origin:', origin);
-      callback(new Error('Not allowed by CORS'));
-=======
     // Allow localhost on any port for development
-    if (origin.includes('localhost') || origin.includes('127.0.0.1')) {
+    if (origin.includes('localhost') || origin.includes('127.0.0.1') || origin.includes('0.0.0.0')) {
       return callback(null, true);
     }
     
@@ -92,8 +56,11 @@
     // Allow streamscene.net WITH and WITHOUT www
     if (origin.includes('streamscene.net')) {
       return callback(null, true);
->>>>>>> 0a2082a3
     }
+    
+    // Log blocked origins for debugging
+    console.log('CORS blocked origin:', origin);
+    callback(new Error('Not allowed by CORS'));
   },
   credentials: true,
   methods: ['GET', 'POST', 'PUT', 'DELETE', 'OPTIONS', 'PATCH'],
@@ -104,24 +71,16 @@
 app.use(express.json());
 app.use(express.urlencoded({ extended: true }));
 
-// Session middleware - production-ready configuration
+// Session middleware - environment-aware configuration
 app.use(session({
   secret: process.env.SESSION_SECRET || 'fallback-secret-key-change-in-production',
   resave: false,
   saveUninitialized: false,
-<<<<<<< HEAD
   cookie: {
     secure: isProd,  // HTTPS cookies in production, HTTP in development
     httpOnly: true,
     sameSite: isProd ? 'none' : 'lax',  // 'none' for cross-domain in production
     maxAge: 24 * 60 * 60 * 1000  // 24 hours
-=======
-  cookie: { 
-    secure: false,
-    httpOnly: true,
-    maxAge: 24 * 60 * 60 * 1000,
-    sameSite: 'lax'
->>>>>>> 0a2082a3
   }
 }));
 
@@ -129,7 +88,6 @@
 app.use(passport.initialize());
 app.use(passport.session());
 
-<<<<<<< HEAD
 // Debug middleware to log requests (remove in production)
 if (!isProd) {
   app.use((req, res, next) => {
@@ -141,6 +99,21 @@
   });
 }
 
+// API routes MUST come before static file serving
+app.use('/auth', authRoutes);
+app.use('/social', socialAuthRoutes);
+app.use('/', routes);
+app.use('/api/ai', aiRoutes);
+app.use('/api/schedule', scheduleRoutes);
+app.use('/api/content-scheduler', contentSchedulerRoutes);
+app.use('/api/tasks', taskRoutes);
+app.use('/api/s3', s3ProxyRoutes);
+app.use('/api/files', filesRoutes);
+app.use('/api/shares', sharesRoutes);
+app.use('/api/budget', budgetRoutes);
+app.use('/api/threads', threadsRoutes);
+app.use('/api/caption', captionRouter);
+
 // Serve static files from public directory
 const publicPath = __dirname.includes('dist/server')
   ? path.join(__dirname, '../../public') 
@@ -148,68 +121,21 @@
     
 app.use(express.static(publicPath));
 
-// Routes
-app.use('/auth', authRoutes);
-app.use('/auth', socialAuthRoutes);
-app.use('/', routes);
-app.use('/api/ai', aiRoutes);
-app.use('/api/schedule', scheduleRoutes);
-app.use('/api/tasks', taskRoutes);
-=======
-// API routes MUST come before static file serving
-app.use('/auth', authRoutes);  // Google OAuth routes
-console.log('Auth routes loaded at /auth');
-
-app.use('/social', socialAuthRoutes);  // Threads OAuth routes - CHANGED PATH
-app.use('/api', aiRoutes);
-app.use('/api/schedule', scheduleRoutes);
-app.use('/api/content-scheduler', contentSchedulerRoutes); // ADD THIS LINE
->>>>>>> 0a2082a3
-app.use('/api/s3', s3ProxyRoutes);
-app.use('/api/files', filesRoutes);
-app.use('/api/shares', sharesRoutes);
-app.use('/api/budget', budgetRoutes);
-app.use('/api/threads', threadsRoutes);
-app.use('/api/caption', captionRouter);
-
-<<<<<<< HEAD
-=======
-// Serve static files from public directory
-const publicPath = __dirname.includes('dist/server') 
-  ? path.join(__dirname, '../../public')  
-  : path.join(__dirname, '../public');    
-
-app.use(express.static(publicPath));
-
->>>>>>> 0a2082a3
 // API test route
 app.get('/test-server', (req, res) => {
   res.json({ message: 'Server is working!' });
 });
 
-<<<<<<< HEAD
 // Catch-all: serve frontend app unless it's an API route
-=======
-// Catch-all route for React SPA - must be last
->>>>>>> 0a2082a3
 app.get('*', (req, res) => {
-  // Don't serve index.html for API or auth routes
-  if (req.path.startsWith('/api/') || req.path.startsWith('/auth/')) {
+  if (req.path.startsWith('/api/') || req.path.startsWith('/auth/') || req.path.startsWith('/social/')) {
     return res.status(404).json({ error: 'Route not found' });
   }
-<<<<<<< HEAD
   
   const indexPath = __dirname.includes('dist/server')
     ? path.join(__dirname, '../../public/index.html')  // For deployment
     : path.join(__dirname, '../public/index.html');    // For local dev
     
-=======
-
-  const indexPath = __dirname.includes('dist/server') 
-    ? path.join(__dirname, '../../public/index.html')
-    : path.join(__dirname, '../public/index.html');
-  
->>>>>>> 0a2082a3
   if (!fs.existsSync(indexPath)) {
     console.error('index.html file not found at:', indexPath);
     return res.status(404).send('index.html file not found');
@@ -227,13 +153,10 @@
     console.log(`Server is running at http://localhost:${PORT}`);
     console.log(`External access: http://${HOST}:${PORT}`);
     console.log(`Environment: ${isProd ? 'production' : 'development'}`);
-    console.log(`Allowed CORS origins:`, allowedOrigins);
   });
 }).catch((error) => {
   console.error('Failed to initialize database:', error);
   process.exit(1);
 });
 
-console.log('Deployment update with');
-
 export default app;