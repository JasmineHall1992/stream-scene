--- conflicted
+++ resolved
@@ -53,7 +53,7 @@
 // Environment check
 const isProd = process.env.NODE_ENV === 'production';
 
-// Replace your existing CORS configuration with this enhanced version
+// Enhanced CORS configuration
 app.use(cors({
   origin: function (origin, callback) {
     const timestamp = new Date().toISOString();
@@ -74,36 +74,24 @@
     ].filter(Boolean); // Remove undefined/empty values
     
     // Allow localhost on any port for development
-<<<<<<< HEAD
-    if (origin.includes('localhost') || origin.includes('127.0.0.1') || origin.includes('0.0.0.0')) {
-      console.log('✅ Origin allowed (localhost):', origin);
-      return callback(null, true);
-    }
-    
-    // Allow EC2 instance IP
-    if (origin.includes('3.20.172.151')) {
-      console.log('✅ Origin allowed (EC2):', origin);
-      return callback(null, true);
-    }
-    
-    // Allow streamscene.net WITH and WITHOUT www
-    if (origin.includes('streamscene.net')) {
-      console.log('✅ Origin allowed (streamscene):', origin);
-      return callback(null, true);
-    }
-    
-    // Log blocked origins for debugging with more context
-    console.log(`❌ [${timestamp}] CORS BLOCKED origin:`, origin);
-    console.log('❌ STACK TRACE FOR BLOCKED REQUEST:');
-    console.trace();
-    console.log('❌ This is the "Not allowed by CORS" error you\'re seeing');
-    
-=======
     if (!isProd && origin && (
       origin.includes('localhost') || 
       origin.includes('127.0.0.1') || 
       origin.includes('0.0.0.0')
     )) {
+      console.log('✅ Origin allowed (localhost):', origin);
+      return callback(null, true);
+    }
+    
+    // Allow EC2 instance IP in production
+    if (origin.includes('3.20.172.151')) {
+      console.log('✅ Origin allowed (EC2):', origin);
+      return callback(null, true);
+    }
+    
+    // Allow streamscene.net WITH and WITHOUT www
+    if (origin.includes('streamscene.net')) {
+      console.log('✅ Origin allowed (streamscene):', origin);
       return callback(null, true);
     }
     
@@ -114,15 +102,17 @@
              origin.startsWith(allowed) ||
              origin.includes(allowed.replace(/^https?:\/\//, ''));
     })) {
-      return callback(null, true);
-    }
-    
-    // Log blocked origins for debugging (only in development)
+      console.log('✅ Origin allowed (environment):', origin);
+      return callback(null, true);
+    }
+    
+    // Log blocked origins for debugging
+    console.log(`❌ [${timestamp}] CORS BLOCKED origin:`, origin);
     if (!isProd) {
-      console.log('CORS blocked origin:', origin);
-      console.log('Allowed origins:', allowedOrigins);
-    }
->>>>>>> 95f1a611
+      console.log('❌ Allowed origins:', allowedOrigins);
+      console.trace();
+    }
+    
     callback(new Error('Not allowed by CORS'));
   },
   credentials: true,
