// server/db/index.ts
// Always load environment variables first
import dotenv from 'dotenv';
dotenv.config();

import { Sequelize } from 'sequelize';

let sequelize: Sequelize | null = null;
export const getSequelize = () => {
  if (!sequelize) {
    sequelize = new Sequelize({
      dialect: 'mysql',
      host: process.env.DB_HOST || 'localhost',
      database: process.env.DB_NAME || 'streamscene_db',
      username: process.env.DB_USER || 'root',
      password: process.env.DB_PASS || '',
      logging: false,
    });
  }
  return sequelize;
};

// Create instance early
const sequelizeInstance = getSequelize();

// import model initializers **after** sequelizeInstance exists
import { initFileModel } from '../models/initFileModel.js';
import { Share } from '../models/Share.js';
import { initSocialAccountTokenModel, SocialAccountToken } from '../models/initSocialAccountToken.js';
import { initScheduledPostModel, ScheduledPost } from '../models/initScheduledPost.js';
<<<<<<< HEAD
import { Task } from '../models/Task.js';
=======
import { User } from '../models/User.js';
>>>>>>> 0a2082a3

// Initialize models
const File = initFileModel(sequelizeInstance);
initSocialAccountTokenModel(sequelizeInstance);
initScheduledPostModel(sequelizeInstance);

// Task model should already be initialized in its own file
// Just make sure it's using the same sequelize instance

// (Associations are set inside initScheduledPostModel via belongsTo)
export const associate = () => {
  console.log('Database associations set up');
};

export const testConnection = async () => {
  try {
    await sequelizeInstance.authenticate();
    console.log('Database connection established successfully.');
  } catch (error) {
    console.error('Unable to connect to the database:', error);
    console.log('Continuing with in-memory storage fallback...');
  }
};

// Sync EVERYTHING including Task
export const syncDB = async (force = false) => {
  try {
    await sequelizeInstance.sync({ force });
    console.log('Database sync complete (File, SocialAccountToken, ScheduledPost, Task)');
  } catch (error) {
    console.error('Database sync failed:', error);
    throw error;
  }
};

export {
  User,
  File,
  Share,
  SocialAccountToken,
  ScheduledPost
};

export const db = {
  sequelize: sequelizeInstance,
  File,
  Share,
  SocialAccountToken,
  ScheduledPost,
  User,
  associate,
};

export type DB = typeof db;
export default db;<|MERGE_RESOLUTION|>--- conflicted
+++ resolved
@@ -28,11 +28,8 @@
 import { Share } from '../models/Share.js';
 import { initSocialAccountTokenModel, SocialAccountToken } from '../models/initSocialAccountToken.js';
 import { initScheduledPostModel, ScheduledPost } from '../models/initScheduledPost.js';
-<<<<<<< HEAD
 import { Task } from '../models/Task.js';
-=======
 import { User } from '../models/User.js';
->>>>>>> 0a2082a3
 
 // Initialize models
 const File = initFileModel(sequelizeInstance);
