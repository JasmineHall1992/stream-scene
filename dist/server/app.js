import dotenv from 'dotenv';
import path from 'path';
import { fileURLToPath } from 'url';
import fs from 'fs';

const __filename = fileURLToPath(import.meta.url);
const __dirname = path.dirname(__filename);

// Load environment variables from the root .env file
dotenv.config({ path: path.resolve(process.cwd(), '.env') });

import express from "express";
import session from 'express-session';
import passport from 'passport';
import cors from 'cors';
import "./config/passport.js";
import authRoutes from "./routes/auth.js";
import routes from "./routes/index.js";
import aiRoutes from "./routes/ai.js";
import scheduleRoutes from "./routes/schedule.js";
import s3ProxyRoutes from "./routes/s3Proxy.js";
import filesRoutes from "./routes/files.js";
import sharesRoutes from "./routes/shares.js";
import budgetRoutes from './routes/budget.js';
import socialAuthRoutes from './routes/socialAuth.js';
import threadsRoutes from './routes/threads.js';
import { syncDB } from "./db/index.js";
import captionRouter from './routes/caption.js';
import taskRoutes from './routes/tasks.js';
import contentSchedulerRoutes from './routes/contentScheduler.js';

const app = express();

// Trust proxy for secure cookies behind HTTPS load balancers (e.g., Render, Vercel, Cloudflare)
app.set('trust proxy', 1);

// Handle Cloudflare headers for proper protocol detection
app.use((req, res, next) => {
  // If behind Cloudflare or other proxy that sets these headers
  if (req.headers['cf-visitor']) {
    try {
      const cfVisitor = JSON.parse(req.headers['cf-visitor'] as string);
      if (cfVisitor.scheme === 'https') {
        req.headers['x-forwarded-proto'] = 'https';
      }
    } catch (e) {
      // Ignore JSON parse errors
    }
  }
  next();
});

// Environment check
const isProd = process.env.NODE_ENV === 'production';

// CORS configuration with Cloudflare support
app.use(cors({
<<<<<<< HEAD
    origin: function (origin, callback) {
        // Allow requests with no origin (like mobile apps or curl requests)
        if (!origin)
            return callback(null, true);
        // Get allowed origins from environment variables
        const allowedOrigins = [
            process.env.CLIENT_URL,
            process.env.FRONTEND_URL,
            'https://streamscene.net',
            'https://www.streamscene.net'
        ].filter(Boolean); // Remove undefined/empty values
        // Allow localhost on any port for development
        if (!isProd && origin && (origin.includes('localhost') ||
            origin.includes('127.0.0.1') ||
            origin.includes('0.0.0.0'))) {
            return callback(null, true);
        }
        // Check if origin is in allowed list
        if (origin && allowedOrigins.some(allowed => {
            if (!allowed)
                return false;
            return origin === allowed ||
                origin.startsWith(allowed) ||
                origin.includes(allowed.replace(/^https?:\/\//, ''));
        })) {
            return callback(null, true);
        }
        // Log blocked origins for debugging (only in development)
        if (!isProd) {
            console.log('CORS blocked origin:', origin);
            console.log('Allowed origins:', allowedOrigins);
        }
        callback(new Error('Not allowed by CORS'));
    },
    credentials: true,
    methods: ['GET', 'POST', 'PUT', 'DELETE', 'OPTIONS', 'PATCH'],
    allowedHeaders: ['Content-Type', 'Authorization', 'Cookie', 'X-Requested-With']
=======
  origin: function (origin, callback) {
    const timestamp = new Date().toISOString();
    console.log(`CORS check for origin: ${origin}`);
    
    // Allow requests with no origin (like mobile apps or curl requests)
    if (!origin) {
      console.log('No origin - allowing');
      return callback(null, true);
    }
    
    // Get allowed origins from environment variables
    const allowedOrigins = [
      process.env.CLIENT_URL,
      process.env.FRONTEND_URL,
      'https://streamscene.net',
      'https://www.streamscene.net',
      ...((process.env.ADDITIONAL_ALLOWED_ORIGINS?.split(',')) || [])
    ].filter(Boolean); // Remove undefined/empty values
    
    // Allow localhost on any port for development
    if (!isProd && origin && (
      origin.includes('localhost') ||
      origin.includes('127.0.0.1') ||
      origin.includes('0.0.0.0')
    )) {
      console.log('Origin allowed (localhost):', origin);
      return callback(null, true);
    }
    
    // Allow streamscene.net domains (important for Cloudflare)
    if (origin.includes('streamscene.net')) {
      console.log('Origin allowed (streamscene):', origin);
      return callback(null, true);
    }
    
    // Check if origin is in allowed list
    if (origin && allowedOrigins.some(allowed => {
      if (!allowed) return false;
      return origin === allowed ||
             origin.startsWith(allowed) ||
             origin.includes(allowed.replace(/^https?:\/\//, ''));
    })) {
      console.log('Origin allowed (environment):', origin);
      return callback(null, true);
    }
    
    // Log blocked origins for debugging
    console.log(`CORS BLOCKED origin: ${origin}`);
    if (!isProd) {
      console.log('Allowed origins:', allowedOrigins);
    }
    
    callback(new Error('Not allowed by CORS'));
  },
  credentials: true,
  methods: ['GET', 'POST', 'PUT', 'DELETE', 'OPTIONS', 'PATCH'],
  allowedHeaders: ['Content-Type', 'Authorization', 'Cookie', 'X-Requested-With']
>>>>>>> 8fd7b5af
}));

// Enhanced request logging middleware
app.use((req, res, next) => {
  const timestamp = new Date().toISOString();
  console.log(`📡 ${timestamp} - ${req.method} ${req.path}`, {
    origin: req.headers.origin || 'NO_ORIGIN',
    userAgent: req.headers['user-agent']?.substring(0, 50) + '...',
    referer: req.headers.referer || 'NO_REFERER',
    host: req.headers.host,
    user: req.user ? 'authenticated' : 'not authenticated'
  });
  next();
});

// Basic middleware
app.use(express.json());
app.use(express.urlencoded({ extended: true }));

// Session middleware - environment-aware configuration
app.use(session({
  secret: process.env.SESSION_SECRET || 'fallback-secret-key-change-in-production',
  resave: false,
  saveUninitialized: false,
  cookie: {
    secure: isProd,  // HTTPS cookies in production, HTTP in development
    httpOnly: true,
    sameSite: isProd ? 'none' : 'lax',  // 'none' for cross-domain in production
    maxAge: 24 * 60 * 60 * 1000  // 24 hours
  }
}));

// Passport middleware
app.use(passport.initialize());
app.use(passport.session());

// Debug middleware to log requests (remove in production)
if (!isProd) {
  app.use((req, res, next) => {
    console.log(`${req.method} ${req.path}`, {
      origin: req.headers.origin,
      user: req.user ? 'authenticated' : 'not authenticated'
    });
    next();
  });
}

// API routes MUST come before static file serving
app.use('/auth', authRoutes);
app.use('/social', socialAuthRoutes);
app.use('/', routes);
app.use('/api/ai', aiRoutes);
app.use('/api/schedule', scheduleRoutes);
app.use('/api/content-scheduler', contentSchedulerRoutes);
app.use('/api/tasks', taskRoutes);
app.use('/api/s3', s3ProxyRoutes);
app.use('/api/files', filesRoutes);
app.use('/api/shares', sharesRoutes);
app.use('/api/budget', budgetRoutes);
app.use('/api/threads', threadsRoutes);
app.use('/api/caption', captionRouter);

// Serve static files from public directory
const publicPath = __dirname.includes('dist/server')
  ? path.join(__dirname, '../../public') 
  : path.join(__dirname, '../public');
    
app.use(express.static(publicPath));

// API test route
app.get('/test-server', (req, res) => {
  res.json({ message: 'Server is working!' });
});

// Catch-all: serve frontend app unless it's an API route
app.get('*', (req, res) => {
  if (req.path.startsWith('/api/') || req.path.startsWith('/auth/') || req.path.startsWith('/social/')) {
    return res.status(404).json({ error: 'Route not found' });
  }
  
  const indexPath = __dirname.includes('dist/server')
    ? path.join(__dirname, '../../public/index.html')  // For deployment
    : path.join(__dirname, '../public/index.html');    // For local dev
    
  if (!fs.existsSync(indexPath)) {
    console.error('index.html file not found at:', indexPath);
    return res.status(404).send('index.html file not found');
  }
  
  res.sendFile(indexPath);
});

// Initialize database and start server
syncDB().then(() => {
  app.listen(PORT, HOST, () => {
    const protocol = isProd ? 'https' : 'http';
    console.log(`Server is running at ${protocol}://localhost:${PORT}`);
    console.log(`External access: ${protocol}://${HOST}:${PORT}`);
    console.log(`Environment: ${isProd ? 'production' : 'development'}`);
  });
}).catch((error) => {
  console.error('Failed to initialize database:', error);
  process.exit(1);
});

export default app;<|MERGE_RESOLUTION|>--- conflicted
+++ resolved
@@ -55,45 +55,6 @@
 
 // CORS configuration with Cloudflare support
 app.use(cors({
-<<<<<<< HEAD
-    origin: function (origin, callback) {
-        // Allow requests with no origin (like mobile apps or curl requests)
-        if (!origin)
-            return callback(null, true);
-        // Get allowed origins from environment variables
-        const allowedOrigins = [
-            process.env.CLIENT_URL,
-            process.env.FRONTEND_URL,
-            'https://streamscene.net',
-            'https://www.streamscene.net'
-        ].filter(Boolean); // Remove undefined/empty values
-        // Allow localhost on any port for development
-        if (!isProd && origin && (origin.includes('localhost') ||
-            origin.includes('127.0.0.1') ||
-            origin.includes('0.0.0.0'))) {
-            return callback(null, true);
-        }
-        // Check if origin is in allowed list
-        if (origin && allowedOrigins.some(allowed => {
-            if (!allowed)
-                return false;
-            return origin === allowed ||
-                origin.startsWith(allowed) ||
-                origin.includes(allowed.replace(/^https?:\/\//, ''));
-        })) {
-            return callback(null, true);
-        }
-        // Log blocked origins for debugging (only in development)
-        if (!isProd) {
-            console.log('CORS blocked origin:', origin);
-            console.log('Allowed origins:', allowedOrigins);
-        }
-        callback(new Error('Not allowed by CORS'));
-    },
-    credentials: true,
-    methods: ['GET', 'POST', 'PUT', 'DELETE', 'OPTIONS', 'PATCH'],
-    allowedHeaders: ['Content-Type', 'Authorization', 'Cookie', 'X-Requested-With']
-=======
   origin: function (origin, callback) {
     const timestamp = new Date().toISOString();
     console.log(`CORS check for origin: ${origin}`);
@@ -151,7 +112,6 @@
   credentials: true,
   methods: ['GET', 'POST', 'PUT', 'DELETE', 'OPTIONS', 'PATCH'],
   allowedHeaders: ['Content-Type', 'Authorization', 'Cookie', 'X-Requested-With']
->>>>>>> 8fd7b5af
 }));
 
 // Enhanced request logging middleware
