--- conflicted
+++ resolved
@@ -32,9 +32,6 @@
 
 # GitHub Actions secrets
 secrets/
-<<<<<<< HEAD
-dist/
-=======
 
 # Documentation and test files
 docs/
@@ -42,5 +39,4 @@
 test-ios-scroll-fix.html
 test-*.js
 test-*.ts
-debug-*.js
->>>>>>> d96c0249
+debug-*.js